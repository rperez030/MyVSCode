<?xml version="1.0" encoding="UTF-8"?>
<!DOCTYPE plist PUBLIC "-//Apple//DTD PLIST 1.0//EN" "http://www.apple.com/DTDs/PropertyList-1.0.dtd">
<plist version="1.0">
<dict>
	<key>fileTypes</key>
	<array>
		<string>js</string>
	</array>
	<key>name</key>
	<string>JavaScript</string>
	<key>patterns</key>
	<array>
		<dict>
			<key>include</key>
			<string>#expression</string>
		</dict>
	</array>
	<key>repository</key>
	<dict>
		<key>access-modifier</key>
		<dict>
			<key>match</key>
			<string>\b(public|protected|private)\b</string>
			<key>name</key>
			<string>storage.modifier.js</string>
		</dict>
		<key>arithmetic-operator</key>
		<dict>
			<key>match</key>
			<string>\*|/|\-\-|\-|\+\+|\+|%</string>
			<key>name</key>
			<string>keyword.operator.arithmetic.js</string>
		</dict>
		<key>array-literal</key>
		<dict>
			<key>begin</key>
			<string>\[</string>
			<key>beginCaptures</key>
			<dict>
				<key>0</key>
				<dict>
					<key>name</key>
					<string>meta.brace.square.js</string>
				</dict>
			</dict>
			<key>end</key>
			<string>\]</string>
			<key>endCaptures</key>
			<dict>
				<key>0</key>
				<dict>
					<key>name</key>
					<string>meta.brace.square.js</string>
				</dict>
			</dict>
			<key>name</key>
			<string>meta.array.literal.js</string>
			<key>patterns</key>
			<array>
				<dict>
					<key>include</key>
					<string>#expression</string>
				</dict>
			</array>
		</dict>
		<key>assignment-operator</key>
		<dict>
			<key>match</key>
			<string>&lt;&lt;=|&gt;&gt;=|&gt;&gt;&gt;=|\*=|(?&lt;!\()/=|%=|\+=|\-=|&amp;=|\^=</string>
<<<<<<< HEAD
			<key>name</key>
			<string>keyword.operator.assignment.js</string>
=======
			<key>name</key>
			<string>keyword.operator.assignment.js</string>
		</dict>
		<key>await-modifier</key>
		<dict>
			<key>match</key>
			<string>await</string>
			<key>name</key>
			<string>storage.modifier.js</string>
>>>>>>> 18c4a65c
		</dict>
		<key>block</key>
		<dict>
			<key>begin</key>
			<string>\{</string>
			<key>beginCaptures</key>
			<dict>
				<key>0</key>
				<dict>
					<key>name</key>
					<string>meta.brace.curly.js</string>
				</dict>
			</dict>
			<key>end</key>
			<string>\}</string>
			<key>endCaptures</key>
			<dict>
				<key>0</key>
				<dict>
					<key>name</key>
					<string>meta.brace.curly.js</string>
				</dict>
			</dict>
			<key>name</key>
			<string>meta.block.js</string>
			<key>patterns</key>
			<array>
				<dict>
					<key>include</key>
<<<<<<< HEAD
					<string>#expression</string>
				</dict>
				<dict>
					<key>include</key>
					<string>#object-member</string>
=======
					<string>#object-member</string>
				</dict>
				<dict>
					<key>include</key>
					<string>#expression</string>
>>>>>>> 18c4a65c
				</dict>
			</array>
		</dict>
		<key>boolean-literal</key>
		<dict>
			<key>match</key>
			<string>\b(false|true)\b</string>
			<key>name</key>
			<string>constant.language.boolean.js</string>
		</dict>
		<key>cast</key>
		<dict>
			<key>begin</key>
<<<<<<< HEAD
			<string>(?:(?&lt;=return|throw|yield|[=(,:&gt;]))\s*(&lt;)(?!&lt;?\=)</string>
=======
			<string>(?:(?&lt;=return|throw|yield|await|[=(,:&gt;]))\s*(&lt;)(?!&lt;?\=)</string>
>>>>>>> 18c4a65c
			<key>beginCaptures</key>
			<dict>
				<key>1</key>
				<dict>
					<key>name</key>
					<string>meta.brace.angle.js</string>
				</dict>
			</dict>
			<key>end</key>
			<string>&gt;</string>
			<key>endCaptures</key>
			<dict>
				<key>0</key>
				<dict>
					<key>name</key>
					<string>meta.brace.angle.js</string>
				</dict>
			</dict>
			<key>name</key>
			<string>cast.expr.js</string>
			<key>patterns</key>
			<array>
				<dict>
					<key>include</key>
					<string>#type</string>
				</dict>
			</array>
		</dict>
		<key>comment</key>
		<dict>
			<key>name</key>
			<string>comment.js</string>
			<key>patterns</key>
			<array>
				<dict>
					<key>include</key>
					<string>#comment-block-doc</string>
				</dict>
				<dict>
					<key>include</key>
					<string>#comment-block</string>
				</dict>
				<dict>
					<key>include</key>
					<string>#comment-line</string>
				</dict>
			</array>
		</dict>
		<key>comment-block</key>
		<dict>
			<key>begin</key>
			<string>/\*</string>
			<key>end</key>
			<string>\*/</string>
			<key>name</key>
			<string>comment.block.js</string>
		</dict>
		<key>comment-block-doc</key>
<<<<<<< HEAD
		<dict>
			<key>begin</key>
			<string>/\*\*(?!/)</string>
			<key>end</key>
			<string>\*/</string>
			<key>name</key>
			<string>comment.block.documentation.js</string>
		</dict>
		<key>comment-line</key>
		<dict>
			<key>match</key>
			<string>(//).*$\n?</string>
			<key>name</key>
			<string>comment.line.js</string>
		</dict>
		<key>control-statement</key>
		<dict>
			<key>match</key>
			<string>(?&lt;!\.)\b(break|catch|continue|debugger|declare|do|else|finally|for|if|return|switch|throw|try|while|with|super|case|default)\b</string>
			<key>name</key>
			<string>keyword.control.js</string>
		</dict>
		<key>decl-block</key>
		<dict>
			<key>begin</key>
			<string>\{</string>
			<key>beginCaptures</key>
			<dict>
				<key>0</key>
				<dict>
					<key>name</key>
					<string>meta.brace.curly.js</string>
				</dict>
			</dict>
			<key>end</key>
			<string>\}</string>
			<key>endCaptures</key>
			<dict>
				<key>0</key>
				<dict>
					<key>name</key>
					<string>meta.brace.curly.js</string>
				</dict>
			</dict>
			<key>name</key>
			<string>meta.decl.block.js</string>
			<key>patterns</key>
			<array>
				<dict>
					<key>include</key>
					<string>#expression</string>
				</dict>
			</array>
		</dict>
		<key>declaration</key>
		<dict>
			<key>name</key>
			<string>meta.declaration.js</string>
			<key>patterns</key>
			<array>
				<dict>
					<key>include</key>
					<string>#function-declaration</string>
				</dict>
				<dict>
					<key>include</key>
					<string>#object-declaration</string>
				</dict>
				<dict>
					<key>include</key>
					<string>#type-declaration</string>
				</dict>
				<dict>
					<key>include</key>
					<string>#enum-declaration</string>
				</dict>
			</array>
		</dict>
		<key>enum-declaration</key>
=======
		<dict>
			<key>begin</key>
			<string>/\*\*(?!/)</string>
			<key>end</key>
			<string>\*/</string>
			<key>name</key>
			<string>comment.block.documentation.js</string>
		</dict>
		<key>comment-line</key>
		<dict>
			<key>match</key>
			<string>(//).*$\n?</string>
			<key>name</key>
			<string>comment.line.js</string>
		</dict>
		<key>control-statement</key>
>>>>>>> 18c4a65c
		<dict>
			<key>captures</key>
			<dict>
				<key>1</key>
				<dict>
					<key>name</key>
					<string>storage.modifier.js</string>
				</dict>
				<key>2</key>
				<dict>
					<key>name</key>
					<string>storage.type.js</string>
				</dict>
				<key>3</key>
				<dict>
					<key>name</key>
					<string>entity.name.class.js</string>
				</dict>
			</dict>
			<key>match</key>
<<<<<<< HEAD
			<string>(?:\b(const)\s+)?\b(enum)\s+([a-zA-Z_$][\w$]*)</string>
=======
			<string>(?&lt;!\.)\b(break|catch|continue|debugger|declare|do|else|finally|for|if|return|switch|throw|try|while|with|super|case|default)\b</string>
>>>>>>> 18c4a65c
			<key>name</key>
			<string>meta.enum.declaration.js</string>
		</dict>
<<<<<<< HEAD
		<key>expression</key>
		<dict>
			<key>name</key>
			<string>meta.expression.js</string>
=======
		<key>decl-block</key>
		<dict>
			<key>begin</key>
			<string>\{</string>
			<key>beginCaptures</key>
			<dict>
				<key>0</key>
				<dict>
					<key>name</key>
					<string>meta.brace.curly.js</string>
				</dict>
			</dict>
			<key>end</key>
			<string>\}</string>
			<key>endCaptures</key>
			<dict>
				<key>0</key>
				<dict>
					<key>name</key>
					<string>meta.brace.curly.js</string>
				</dict>
			</dict>
			<key>name</key>
			<string>meta.decl.block.js</string>
>>>>>>> 18c4a65c
			<key>patterns</key>
			<array>
				<dict>
					<key>include</key>
<<<<<<< HEAD
					<string>#for-in-simple</string>
				</dict>
				<dict>
					<key>include</key>
					<string>#string</string>
				</dict>
				<dict>
					<key>include</key>
					<string>#regex</string>
				</dict>
				<dict>
					<key>include</key>
					<string>#template</string>
				</dict>
				<dict>
					<key>include</key>
					<string>#comment</string>
				</dict>
				<dict>
					<key>include</key>
					<string>#literal</string>
				</dict>
				<dict>
					<key>include</key>
					<string>#paren-expression</string>
				</dict>
				<dict>
					<key>include</key>
					<string>#var-expr</string>
				</dict>
				<dict>
					<key>include</key>
					<string>#declaration</string>
				</dict>
				<dict>
					<key>include</key>
					<string>#cast</string>
				</dict>
				<dict>
					<key>include</key>
					<string>#new-expr</string>
				</dict>
				<dict>
					<key>include</key>
					<string>#block</string>
				</dict>
				<dict>
					<key>include</key>
					<string>#expression-operator</string>
				</dict>
				<dict>
					<key>include</key>
					<string>#relational-operator</string>
				</dict>
				<dict>
					<key>include</key>
					<string>#arithmetic-operator</string>
				</dict>
				<dict>
					<key>include</key>
					<string>#logic-operator</string>
				</dict>
				<dict>
					<key>include</key>
					<string>#assignment-operator</string>
				</dict>
				<dict>
					<key>include</key>
					<string>#storage-keyword</string>
				</dict>
				<dict>
					<key>include</key>
					<string>#function-call</string>
				</dict>
				<dict>
					<key>include</key>
					<string>#switch-case</string>
				</dict>
				<dict>
					<key>include</key>
					<string>#control-statement</string>
				</dict>
			</array>
		</dict>
		<key>expression-operator</key>
		<dict>
			<key>match</key>
			<string>=&gt;|\b(delete|export|import|in|instanceof|module|namespace|new|typeof|void)\b</string>
=======
					<string>#expression</string>
				</dict>
			</array>
		</dict>
		<key>declaration</key>
		<dict>
>>>>>>> 18c4a65c
			<key>name</key>
			<string>meta.declaration.js</string>
			<key>patterns</key>
			<array>
				<dict>
					<key>include</key>
					<string>#function-declaration</string>
				</dict>
				<dict>
					<key>include</key>
					<string>#object-declaration</string>
				</dict>
				<dict>
					<key>include</key>
					<string>#type-declaration</string>
				</dict>
				<dict>
					<key>include</key>
					<string>#enum-declaration</string>
				</dict>
			</array>
		</dict>
<<<<<<< HEAD
		<key>field-declaration</key>
		<dict>
			<key>begin</key>
			<string>(?&lt;!\()\s*\b([a-zA-Z_$][\w$]*)\s*(\?\s*)?(?=(=|:))</string>
			<key>beginCaptures</key>
			<dict>
				<key>1</key>
				<dict>
					<key>name</key>
					<string>variable.js</string>
				</dict>
				<key>2</key>
				<dict>
					<key>name</key>
					<string>keyword.operator.js</string>
				</dict>
			</dict>
			<key>end</key>
			<string>(?=\}|;|,)|(?&lt;=\})</string>
			<key>name</key>
			<string>meta.field.declaration.js</string>
			<key>patterns</key>
			<array>
				<dict>
					<key>include</key>
					<string>#expression</string>
				</dict>
			</array>
		</dict>
		<key>for-in-simple</key>
		<dict>
			<key>captures</key>
			<dict>
				<key>1</key>
				<dict>
					<key>name</key>
					<string>storage.type.js</string>
				</dict>
				<key>3</key>
				<dict>
					<key>name</key>
					<string>keyword.operator.js</string>
				</dict>
			</dict>
			<key>match</key>
			<string>(?&lt;=\()\s*\b(var|let|const)\s+([a-zA-Z_$][\w$]*)\s+(in|of)\b</string>
			<key>name</key>
			<string>forin.expr.js</string>
		</dict>
		<key>function-call</key>
		<dict>
			<key>name</key>
			<string>functioncall.expr.js</string>
			<key>patterns</key>
			<array>
				<dict>
					<key>include</key>
					<string>#type-parameters</string>
				</dict>
				<dict>
					<key>include</key>
					<string>#paren-expression</string>
				</dict>
			</array>
		</dict>
		<key>function-declaration</key>
		<dict>
			<key>begin</key>
			<string>\b(?:(export)\s+)?(function\b)(?:\s+([a-zA-Z_$][\w$]*))?\s*</string>
			<key>beginCaptures</key>
			<dict>
				<key>1</key>
				<dict>
					<key>name</key>
					<string>storage.modifier.js</string>
				</dict>
				<key>2</key>
				<dict>
					<key>name</key>
					<string>storage.type.function.js</string>
				</dict>
				<key>3</key>
				<dict>
					<key>name</key>
					<string>entity.name.function.js</string>
				</dict>
			</dict>
			<key>end</key>
			<string>(?=;|\})|(?&lt;=\})</string>
			<key>name</key>
			<string>meta.function.js</string>
			<key>patterns</key>
			<array>
				<dict>
					<key>include</key>
					<string>#comment</string>
				</dict>
				<dict>
					<key>include</key>
					<string>#type-parameters</string>
				</dict>
				<dict>
					<key>include</key>
					<string>#function-type-parameters</string>
				</dict>
				<dict>
					<key>include</key>
					<string>#return-type</string>
				</dict>
				<dict>
					<key>include</key>
					<string>#function-overload-declaration</string>
				</dict>
				<dict>
					<key>include</key>
					<string>#decl-block</string>
				</dict>
			</array>
		</dict>
		<key>function-overload-declaration</key>
		<dict>
=======
		<key>enum-declaration</key>
		<dict>
>>>>>>> 18c4a65c
			<key>captures</key>
			<dict>
				<key>1</key>
				<dict>
					<key>name</key>
					<string>storage.modifier.js</string>
				</dict>
				<key>2</key>
				<dict>
					<key>name</key>
<<<<<<< HEAD
					<string>storage.type.function.js</string>
=======
					<string>storage.type.js</string>
>>>>>>> 18c4a65c
				</dict>
				<key>3</key>
				<dict>
					<key>name</key>
<<<<<<< HEAD
					<string>entity.name.function.js</string>
				</dict>
			</dict>
			<key>match</key>
			<string>\b(?:(export)\s+)?(function\b)(?:\s+([a-zA-Z_$][\w$]*))?\s*</string>
			<key>name</key>
			<string>meta.function.overload.js</string>
		</dict>
		<key>function-type-parameters</key>
		<dict>
			<key>begin</key>
			<string>\(</string>
			<key>beginCaptures</key>
			<dict>
				<key>0</key>
				<dict>
					<key>name</key>
					<string>meta.brace.round.js</string>
				</dict>
			</dict>
			<key>end</key>
			<string>\)</string>
			<key>endCaptures</key>
			<dict>
				<key>0</key>
				<dict>
					<key>name</key>
					<string>meta.brace.round.js</string>
				</dict>
			</dict>
			<key>name</key>
			<string>meta.function.type.parameter.js</string>
			<key>patterns</key>
			<array>
				<dict>
					<key>include</key>
					<string>#comment</string>
				</dict>
				<dict>
					<key>include</key>
					<string>#parameter-name</string>
				</dict>
				<dict>
					<key>include</key>
					<string>#type-annotation</string>
				</dict>
				<dict>
					<key>include</key>
					<string>#variable-initializer</string>
				</dict>
			</array>
		</dict>
		<key>indexer-declaration</key>
		<dict>
			<key>begin</key>
			<string>\[</string>
			<key>beginCaptures</key>
			<dict>
				<key>0</key>
				<dict>
					<key>name</key>
					<string>meta.brace.square.js</string>
				</dict>
			</dict>
			<key>end</key>
			<string>(\])\s*(\?\s*)?|$</string>
			<key>endCaptures</key>
			<dict>
				<key>1</key>
				<dict>
					<key>name</key>
					<string>meta.brace.square.js</string>
				</dict>
				<key>2</key>
				<dict>
					<key>name</key>
					<string>keyword.operator.js</string>
				</dict>
			</dict>
			<key>name</key>
			<string>meta.indexer.declaration.js</string>
			<key>patterns</key>
			<array>
				<dict>
					<key>include</key>
					<string>#type-annotation</string>
				</dict>
				<dict>
					<key>include</key>
					<string>#indexer-parameter</string>
				</dict>
				<dict>
					<key>include</key>
					<string>#expression</string>
				</dict>
			</array>
		</dict>
		<key>indexer-parameter</key>
		<dict>
			<key>captures</key>
			<dict>
				<key>1</key>
				<dict>
					<key>name</key>
					<string>variable.parameter.js</string>
				</dict>
			</dict>
			<key>match</key>
			<string>([a-zA-Z_$][\w$]*)(?=\:)</string>
			<key>name</key>
			<string>meta.indexer.parameter.js</string>
		</dict>
		<key>literal</key>
		<dict>
			<key>name</key>
			<string>literal.js</string>
=======
					<string>entity.name.class.js</string>
				</dict>
			</dict>
			<key>match</key>
			<string>(?:\b(const)\s+)?\b(enum)\s+([a-zA-Z_$][\w$]*)</string>
			<key>name</key>
			<string>meta.enum.declaration.js</string>
		</dict>
		<key>expression</key>
		<dict>
			<key>name</key>
			<string>meta.expression.js</string>
>>>>>>> 18c4a65c
			<key>patterns</key>
			<array>
				<dict>
					<key>include</key>
<<<<<<< HEAD
					<string>#numeric-literal</string>
				</dict>
				<dict>
					<key>include</key>
					<string>#boolean-literal</string>
				</dict>
				<dict>
					<key>include</key>
					<string>#null-literal</string>
				</dict>
				<dict>
					<key>include</key>
					<string>#undefined-literal</string>
				</dict>
				<dict>
					<key>include</key>
					<string>#array-literal</string>
				</dict>
				<dict>
					<key>include</key>
					<string>#this-literal</string>
				</dict>
			</array>
		</dict>
		<key>logic-operator</key>
		<dict>
			<key>match</key>
			<string>\!|&amp;|~|\||&amp;&amp;|\|\|</string>
			<key>name</key>
			<string>keyword.operator.arithmetic.js</string>
		</dict>
		<key>method-declaration</key>
		<dict>
			<key>begin</key>
			<string>\b(?:(abstract)\s+)?\b(?:(public|private|protected)\s+)?(?:(get|set)\s+)?(?:(new)|(?:([a-zA-Z_$][\.\w$]*)\s*(\??)))?\s*(?=\(|\&lt;)</string>
			<key>beginCaptures</key>
			<dict>
				<key>1</key>
				<dict>
					<key>name</key>
					<string>storage.modifier.js</string>
				</dict>
				<key>2</key>
				<dict>
					<key>name</key>
					<string>storage.modifier.js</string>
				</dict>
				<key>3</key>
				<dict>
					<key>name</key>
					<string>storage.type.property.js</string>
				</dict>
				<key>4</key>
				<dict>
					<key>name</key>
					<string>keyword.operator.js</string>
				</dict>
				<key>5</key>
				<dict>
					<key>name</key>
					<string>entity.name.function.js</string>
				</dict>
				<key>6</key>
				<dict>
					<key>name</key>
					<string>keyword.operator.js</string>
				</dict>
			</dict>
			<key>end</key>
			<string>(?=\}|;|,)|(?&lt;=\})</string>
			<key>name</key>
			<string>meta.method.declaration.js</string>
			<key>patterns</key>
			<array>
=======
					<string>#for-in-simple</string>
				</dict>
				<dict>
					<key>include</key>
					<string>#string</string>
				</dict>
				<dict>
					<key>include</key>
					<string>#regex</string>
				</dict>
				<dict>
					<key>include</key>
					<string>#template</string>
				</dict>
>>>>>>> 18c4a65c
				<dict>
					<key>include</key>
					<string>#comment</string>
				</dict>
				<dict>
					<key>include</key>
<<<<<<< HEAD
					<string>#type-parameters</string>
				</dict>
				<dict>
					<key>include</key>
					<string>#function-type-parameters</string>
				</dict>
				<dict>
					<key>include</key>
					<string>#type-annotation</string>
				</dict>
				<dict>
					<key>include</key>
					<string>#method-overload-declaration</string>
				</dict>
				<dict>
					<key>include</key>
					<string>#decl-block</string>
				</dict>
			</array>
		</dict>
		<key>method-overload-declaration</key>
		<dict>
			<key>captures</key>
			<dict>
				<key>1</key>
				<dict>
					<key>name</key>
					<string>storage.modifier.js</string>
				</dict>
				<key>2</key>
				<dict>
					<key>name</key>
					<string>keyword.operator.js</string>
				</dict>
				<key>3</key>
				<dict>
					<key>name</key>
					<string>entity.name.function.js</string>
				</dict>
				<key>4</key>
				<dict>
					<key>name</key>
					<string>keyword.operator.js</string>
				</dict>
			</dict>
			<key>match</key>
			<string>\b(?:(public|private|protected)\s+)?(?:(new)|(?:([a-zA-Z_$][\.\w$]*)\s*(\??)))?\s*(?=\(|\&lt;)</string>
			<key>name</key>
			<string>meta.method.overload.declaration.js</string>
		</dict>
		<key>new-expr</key>
		<dict>
			<key>begin</key>
			<string>\b(new)\b</string>
			<key>beginCaptures</key>
			<dict>
				<key>1</key>
				<dict>
					<key>name</key>
					<string>keyword.operator.js</string>
				</dict>
			</dict>
			<key>end</key>
			<string>(?=[(;]|$)</string>
			<key>name</key>
			<string>new.expr.js</string>
			<key>patterns</key>
			<array>
				<dict>
					<key>include</key>
					<string>#type</string>
				</dict>
				<dict>
					<key>include</key>
					<string>#comment</string>
				</dict>
			</array>
		</dict>
		<key>null-literal</key>
		<dict>
			<key>match</key>
			<string>\b(null)\b</string>
			<key>name</key>
			<string>constant.language.null.js</string>
		</dict>
		<key>numeric-literal</key>
		<dict>
			<key>match</key>
			<string>\b(?&lt;=[^$])((0(x|X)[0-9a-fA-F]+)|([0-9]+(\.[0-9]+)?))\b</string>
			<key>name</key>
			<string>constant.numeric.js</string>
		</dict>
		<key>object-body</key>
		<dict>
			<key>begin</key>
			<string>\{</string>
			<key>beginCaptures</key>
			<dict>
				<key>0</key>
				<dict>
					<key>name</key>
					<string>meta.brace.curly.js</string>
				</dict>
			</dict>
			<key>end</key>
			<string>\}</string>
			<key>endCaptures</key>
			<dict>
				<key>0</key>
				<dict>
					<key>name</key>
					<string>meta.brace.curly.js</string>
				</dict>
			</dict>
			<key>name</key>
			<string>meta.object.body.js</string>
			<key>patterns</key>
			<array>
				<dict>
					<key>include</key>
					<string>#string</string>
				</dict>
				<dict>
					<key>include</key>
					<string>#comment</string>
				</dict>
				<dict>
					<key>include</key>
					<string>#field-declaration</string>
				</dict>
				<dict>
					<key>include</key>
					<string>#method-declaration</string>
				</dict>
				<dict>
					<key>include</key>
					<string>#indexer-declaration</string>
				</dict>
				<dict>
					<key>include</key>
					<string>#type-annotation</string>
				</dict>
				<dict>
					<key>include</key>
					<string>#variable-initializer</string>
				</dict>
				<dict>
					<key>include</key>
					<string>#access-modifier</string>
				</dict>
				<dict>
					<key>include</key>
					<string>#static-modifier</string>
				</dict>
				<dict>
					<key>include</key>
					<string>#property-accessor</string>
				</dict>
			</array>
		</dict>
		<key>object-declaration</key>
		<dict>
			<key>begin</key>
			<string>\b(?:(export)\s+)?\b(?:(abstract)\s+)?\b(?&lt;!\.)(class)\b</string>
			<key>beginCaptures</key>
			<dict>
				<key>1</key>
				<dict>
					<key>name</key>
					<string>storage.modifier.js</string>
				</dict>
				<key>2</key>
				<dict>
					<key>name</key>
					<string>storage.modifier.js</string>
				</dict>
				<key>3</key>
				<dict>
					<key>name</key>
					<string>storage.type.js</string>
				</dict>
			</dict>
			<key>end</key>
			<string>(?&lt;=\})</string>
			<key>endCaptures</key>
			<dict>
				<key>1</key>
				<dict>
					<key>name</key>
					<string>brace.curly.js</string>
				</dict>
			</dict>
			<key>name</key>
			<string>meta.declaration.object.js</string>
			<key>patterns</key>
			<array>
				<dict>
					<key>include</key>
					<string>#comment</string>
				</dict>
				<dict>
					<key>include</key>
					<string>#object-heritage</string>
				</dict>
				<dict>
					<key>include</key>
					<string>#object-name</string>
				</dict>
				<dict>
					<key>include</key>
					<string>#type-parameters</string>
				</dict>
				<dict>
					<key>include</key>
					<string>#object-body</string>
				</dict>
			</array>
		</dict>
		<key>object-heritage</key>
		<dict>
			<key>begin</key>
			<string>(?:\b(extends|implements))</string>
			<key>beginCaptures</key>
			<dict>
				<key>1</key>
				<dict>
					<key>name</key>
					<string>keyword.other.js</string>
				</dict>
			</dict>
			<key>end</key>
			<string>(?=\{)</string>
			<key>endCaptures</key>
			<dict>
				<key>1</key>
				<dict>
					<key>name</key>
					<string>brace.curly.js</string>
				</dict>
			</dict>
			<key>name</key>
			<string>meta.object.heritage.js</string>
			<key>patterns</key>
			<array>
				<dict>
					<key>include</key>
					<string>#comment</string>
				</dict>
				<dict>
					<key>include</key>
					<string>#type-parameters</string>
				</dict>
				<dict>
					<key>include</key>
					<string>#object-heritage-parent</string>
				</dict>
			</array>
		</dict>
		<key>object-heritage-parent</key>
		<dict>
			<key>captures</key>
			<dict>
				<key>1</key>
				<dict>
					<key>name</key>
					<string>storage.type.js</string>
				</dict>
			</dict>
			<key>match</key>
			<string>(?:\s*([a-zA-Z_$][\w$]*))</string>
			<key>name</key>
			<string>meta.object.heritage.parent.js</string>
		</dict>
		<key>object-member</key>
		<dict>
			<key>begin</key>
			<string>[a-zA-Z_$][\w$]*\s*:</string>
			<key>end</key>
			<string>(?=,|\})</string>
			<key>name</key>
			<string>meta.object.member.js</string>
=======
					<string>#literal</string>
				</dict>
				<dict>
					<key>include</key>
					<string>#paren-expression</string>
				</dict>
				<dict>
					<key>include</key>
					<string>#var-expr</string>
				</dict>
				<dict>
					<key>include</key>
					<string>#declaration</string>
				</dict>
				<dict>
					<key>include</key>
					<string>#cast</string>
				</dict>
				<dict>
					<key>include</key>
					<string>#new-expr</string>
				</dict>
				<dict>
					<key>include</key>
					<string>#block</string>
				</dict>
				<dict>
					<key>include</key>
					<string>#expression-operator</string>
				</dict>
				<dict>
					<key>include</key>
					<string>#relational-operator</string>
				</dict>
				<dict>
					<key>include</key>
					<string>#arithmetic-operator</string>
				</dict>
				<dict>
					<key>include</key>
					<string>#logic-operator</string>
				</dict>
				<dict>
					<key>include</key>
					<string>#assignment-operator</string>
				</dict>
				<dict>
					<key>include</key>
					<string>#storage-keyword</string>
				</dict>
				<dict>
					<key>include</key>
					<string>#function-call</string>
				</dict>
				<dict>
					<key>include</key>
					<string>#switch-case</string>
				</dict>
				<dict>
					<key>include</key>
					<string>#control-statement</string>
				</dict>
			</array>
		</dict>
		<key>expression-operator</key>
		<dict>
			<key>match</key>
			<string>=&gt;|\b(delete|export|import|in|instanceof|module|namespace|new|typeof|void)\b</string>
			<key>name</key>
			<string>keyword.operator.js</string>
		</dict>
		<key>field-declaration</key>
		<dict>
			<key>begin</key>
			<string>(?&lt;!\()\s*((?:\b[a-zA-Z_$][\w$]*)|(?:\'[^']*\')|(?:\"[^"]*\"))\s*(\?\s*)?(?=(=|:))</string>
			<key>beginCaptures</key>
			<dict>
				<key>1</key>
				<dict>
					<key>name</key>
					<string>variable.js</string>
				</dict>
				<key>2</key>
				<dict>
					<key>name</key>
					<string>keyword.operator.js</string>
				</dict>
			</dict>
			<key>end</key>
			<string>(?=\}|;|,)|(?&lt;=\})</string>
			<key>name</key>
			<string>meta.field.declaration.js</string>
			<key>patterns</key>
			<array>
				<dict>
					<key>include</key>
					<string>#expression</string>
				</dict>
			</array>
		</dict>
		<key>for-in-simple</key>
		<dict>
			<key>captures</key>
			<dict>
				<key>1</key>
				<dict>
					<key>name</key>
					<string>storage.type.js</string>
				</dict>
				<key>3</key>
				<dict>
					<key>name</key>
					<string>keyword.operator.js</string>
				</dict>
			</dict>
			<key>match</key>
			<string>(?&lt;=\()\s*\b(var|let|const)\s+([a-zA-Z_$][\w$]*)\s+(in|of)\b</string>
			<key>name</key>
			<string>forin.expr.js</string>
		</dict>
		<key>function-call</key>
		<dict>
			<key>name</key>
			<string>functioncall.expr.js</string>
			<key>patterns</key>
			<array>
				<dict>
					<key>include</key>
					<string>#await-modifier</string>
				</dict>
				<dict>
					<key>include</key>
					<string>#type-parameters</string>
				</dict>
				<dict>
					<key>include</key>
					<string>#paren-expression</string>
				</dict>
			</array>
		</dict>
		<key>function-declaration</key>
		<dict>
			<key>begin</key>
			<string>\b(?:(export)\s+)?(?:(async)\s+)?(function\b)(?:\s+([a-zA-Z_$][\w$]*))?\s*</string>
			<key>beginCaptures</key>
			<dict>
				<key>1</key>
				<dict>
					<key>name</key>
					<string>storage.modifier.js</string>
				</dict>
				<key>2</key>
				<dict>
					<key>name</key>
					<string>storage.modifier.js</string>
				</dict>
				<key>3</key>
				<dict>
					<key>name</key>
					<string>storage.type.function.js</string>
				</dict>
				<key>4</key>
				<dict>
					<key>name</key>
					<string>entity.name.function.js</string>
				</dict>
			</dict>
			<key>end</key>
			<string>(?=;|\})|(?&lt;=\})</string>
			<key>name</key>
			<string>meta.function.js</string>
			<key>patterns</key>
			<array>
				<dict>
					<key>include</key>
					<string>#comment</string>
				</dict>
				<dict>
					<key>include</key>
					<string>#type-parameters</string>
				</dict>
				<dict>
					<key>include</key>
					<string>#function-type-parameters</string>
				</dict>
				<dict>
					<key>include</key>
					<string>#return-type</string>
				</dict>
				<dict>
					<key>include</key>
					<string>#function-overload-declaration</string>
				</dict>
				<dict>
					<key>include</key>
					<string>#decl-block</string>
				</dict>
			</array>
		</dict>
		<key>function-overload-declaration</key>
		<dict>
			<key>captures</key>
			<dict>
				<key>1</key>
				<dict>
					<key>name</key>
					<string>storage.modifier.js</string>
				</dict>
				<key>2</key>
				<dict>
					<key>name</key>
					<string>storage.type.function.js</string>
				</dict>
				<key>3</key>
				<dict>
					<key>name</key>
					<string>entity.name.function.js</string>
				</dict>
			</dict>
			<key>match</key>
			<string>\b(?:(export)\s+)?(function\b)(?:\s+([a-zA-Z_$][\w$]*))?\s*</string>
			<key>name</key>
			<string>meta.function.overload.js</string>
		</dict>
		<key>function-type-parameters</key>
		<dict>
			<key>begin</key>
			<string>\(</string>
			<key>beginCaptures</key>
			<dict>
				<key>0</key>
				<dict>
					<key>name</key>
					<string>meta.brace.round.js</string>
				</dict>
			</dict>
			<key>end</key>
			<string>\)</string>
			<key>endCaptures</key>
			<dict>
				<key>0</key>
				<dict>
					<key>name</key>
					<string>meta.brace.round.js</string>
				</dict>
			</dict>
			<key>name</key>
			<string>meta.function.type.parameter.js</string>
			<key>patterns</key>
			<array>
				<dict>
					<key>include</key>
					<string>#comment</string>
				</dict>
				<dict>
					<key>include</key>
					<string>#parameter-name</string>
				</dict>
				<dict>
					<key>include</key>
					<string>#type-annotation</string>
				</dict>
				<dict>
					<key>include</key>
					<string>#variable-initializer</string>
				</dict>
			</array>
		</dict>
		<key>indexer-declaration</key>
		<dict>
			<key>begin</key>
			<string>\[</string>
			<key>beginCaptures</key>
			<dict>
				<key>0</key>
				<dict>
					<key>name</key>
					<string>meta.brace.square.js</string>
				</dict>
			</dict>
			<key>end</key>
			<string>(\])\s*(\?\s*)?|$</string>
			<key>endCaptures</key>
			<dict>
				<key>1</key>
				<dict>
					<key>name</key>
					<string>meta.brace.square.js</string>
				</dict>
				<key>2</key>
				<dict>
					<key>name</key>
					<string>keyword.operator.js</string>
				</dict>
			</dict>
			<key>name</key>
			<string>meta.indexer.declaration.js</string>
			<key>patterns</key>
			<array>
				<dict>
					<key>include</key>
					<string>#type-annotation</string>
				</dict>
				<dict>
					<key>include</key>
					<string>#indexer-parameter</string>
				</dict>
				<dict>
					<key>include</key>
					<string>#expression</string>
				</dict>
			</array>
		</dict>
		<key>indexer-parameter</key>
		<dict>
			<key>captures</key>
			<dict>
				<key>1</key>
				<dict>
					<key>name</key>
					<string>variable.parameter.js</string>
				</dict>
			</dict>
			<key>match</key>
			<string>([a-zA-Z_$][\w$]*)(?=\:)</string>
			<key>name</key>
			<string>meta.indexer.parameter.js</string>
		</dict>
		<key>literal</key>
		<dict>
			<key>name</key>
			<string>literal.js</string>
			<key>patterns</key>
			<array>
				<dict>
					<key>include</key>
					<string>#numeric-literal</string>
				</dict>
				<dict>
					<key>include</key>
					<string>#boolean-literal</string>
				</dict>
				<dict>
					<key>include</key>
					<string>#null-literal</string>
				</dict>
				<dict>
					<key>include</key>
					<string>#undefined-literal</string>
				</dict>
				<dict>
					<key>include</key>
					<string>#array-literal</string>
				</dict>
				<dict>
					<key>include</key>
					<string>#this-literal</string>
				</dict>
			</array>
		</dict>
		<key>logic-operator</key>
		<dict>
			<key>match</key>
			<string>\!|&amp;|~|\||&amp;&amp;|\|\|</string>
			<key>name</key>
			<string>keyword.operator.arithmetic.js</string>
		</dict>
		<key>method-declaration</key>
		<dict>
			<key>begin</key>
			<string>\b(?:(abstract)\s+)?\b(?:(public|private|protected)\s+)?\b(?:(async)\s+)?(?:(get|set)\s+)?(?:(new)|(?:([a-zA-Z_$][\.\w$]*)\s*(\??)))?\s*(?=\(|\&lt;)</string>
			<key>beginCaptures</key>
			<dict>
				<key>1</key>
				<dict>
					<key>name</key>
					<string>storage.modifier.js</string>
				</dict>
				<key>2</key>
				<dict>
					<key>name</key>
					<string>storage.modifier.js</string>
				</dict>
				<key>3</key>
				<dict>
					<key>name</key>
					<string>storage.modifier.js</string>
				</dict>
				<key>4</key>
				<dict>
					<key>name</key>
					<string>storage.type.property.js</string>
				</dict>
				<key>5</key>
				<dict>
					<key>name</key>
					<string>keyword.operator.js</string>
				</dict>
				<key>6</key>
				<dict>
					<key>name</key>
					<string>entity.name.function.js</string>
				</dict>
				<key>7</key>
				<dict>
					<key>name</key>
					<string>keyword.operator.js</string>
				</dict>
			</dict>
			<key>end</key>
			<string>(?=\}|;|,)|(?&lt;=\})</string>
			<key>name</key>
			<string>meta.method.declaration.js</string>
			<key>patterns</key>
			<array>
				<dict>
					<key>include</key>
					<string>#comment</string>
				</dict>
				<dict>
					<key>include</key>
					<string>#type-parameters</string>
				</dict>
				<dict>
					<key>include</key>
					<string>#function-type-parameters</string>
				</dict>
				<dict>
					<key>include</key>
					<string>#type-annotation</string>
				</dict>
				<dict>
					<key>include</key>
					<string>#method-overload-declaration</string>
				</dict>
				<dict>
					<key>include</key>
					<string>#decl-block</string>
				</dict>
			</array>
		</dict>
		<key>method-overload-declaration</key>
		<dict>
			<key>captures</key>
			<dict>
				<key>1</key>
				<dict>
					<key>name</key>
					<string>storage.modifier.js</string>
				</dict>
				<key>2</key>
				<dict>
					<key>name</key>
					<string>keyword.operator.js</string>
				</dict>
				<key>3</key>
				<dict>
					<key>name</key>
					<string>entity.name.function.js</string>
				</dict>
				<key>4</key>
				<dict>
					<key>name</key>
					<string>keyword.operator.js</string>
				</dict>
			</dict>
			<key>match</key>
			<string>\b(?:(public|private|protected)\s+)?(?:(new)|(?:([a-zA-Z_$][\.\w$]*)\s*(\??)))?\s*(?=\(|\&lt;)</string>
			<key>name</key>
			<string>meta.method.overload.declaration.js</string>
		</dict>
		<key>new-expr</key>
		<dict>
			<key>begin</key>
			<string>\b(new)\b</string>
			<key>beginCaptures</key>
			<dict>
				<key>1</key>
				<dict>
					<key>name</key>
					<string>keyword.operator.js</string>
				</dict>
			</dict>
			<key>end</key>
			<string>(?=[(;]|$)</string>
			<key>name</key>
			<string>new.expr.js</string>
			<key>patterns</key>
			<array>
				<dict>
					<key>include</key>
					<string>#type</string>
				</dict>
				<dict>
					<key>include</key>
					<string>#comment</string>
				</dict>
			</array>
		</dict>
		<key>null-literal</key>
		<dict>
			<key>match</key>
			<string>\b(null)\b</string>
			<key>name</key>
			<string>constant.language.null.js</string>
		</dict>
		<key>numeric-literal</key>
		<dict>
			<key>match</key>
			<string>\b(?&lt;=[^$])((0(x|X)[0-9a-fA-F]+)|([0-9]+(\.[0-9]+)?))\b</string>
			<key>name</key>
			<string>constant.numeric.js</string>
		</dict>
		<key>object-body</key>
		<dict>
			<key>begin</key>
			<string>\{</string>
			<key>beginCaptures</key>
			<dict>
				<key>0</key>
				<dict>
					<key>name</key>
					<string>meta.brace.curly.js</string>
				</dict>
			</dict>
			<key>end</key>
			<string>\}</string>
			<key>endCaptures</key>
			<dict>
				<key>0</key>
				<dict>
					<key>name</key>
					<string>meta.brace.curly.js</string>
				</dict>
			</dict>
			<key>name</key>
			<string>meta.object.body.js</string>
			<key>patterns</key>
			<array>
				<dict>
					<key>include</key>
					<string>#string</string>
				</dict>
				<dict>
					<key>include</key>
					<string>#comment</string>
				</dict>
				<dict>
					<key>include</key>
					<string>#field-declaration</string>
				</dict>
				<dict>
					<key>include</key>
					<string>#method-declaration</string>
				</dict>
				<dict>
					<key>include</key>
					<string>#indexer-declaration</string>
				</dict>
				<dict>
					<key>include</key>
					<string>#type-annotation</string>
				</dict>
				<dict>
					<key>include</key>
					<string>#variable-initializer</string>
				</dict>
				<dict>
					<key>include</key>
					<string>#access-modifier</string>
				</dict>
				<dict>
					<key>include</key>
					<string>#static-modifier</string>
				</dict>
				<dict>
					<key>include</key>
					<string>#property-accessor</string>
				</dict>
			</array>
		</dict>
		<key>object-declaration</key>
		<dict>
			<key>begin</key>
			<string>\b(?:(export)\s+)?\b(?:(abstract)\s+)?\b(?&lt;!\.)(class)\b</string>
			<key>beginCaptures</key>
			<dict>
				<key>1</key>
				<dict>
					<key>name</key>
					<string>storage.modifier.js</string>
				</dict>
				<key>2</key>
				<dict>
					<key>name</key>
					<string>storage.modifier.js</string>
				</dict>
				<key>3</key>
				<dict>
					<key>name</key>
					<string>storage.type.js</string>
				</dict>
			</dict>
			<key>end</key>
			<string>(?&lt;=\})</string>
			<key>endCaptures</key>
			<dict>
				<key>1</key>
				<dict>
					<key>name</key>
					<string>brace.curly.js</string>
				</dict>
			</dict>
			<key>name</key>
			<string>meta.declaration.object.js</string>
			<key>patterns</key>
			<array>
				<dict>
					<key>include</key>
					<string>#comment</string>
				</dict>
				<dict>
					<key>include</key>
					<string>#object-heritage</string>
				</dict>
				<dict>
					<key>include</key>
					<string>#object-name</string>
				</dict>
				<dict>
					<key>include</key>
					<string>#type-parameters</string>
				</dict>
				<dict>
					<key>include</key>
					<string>#object-body</string>
				</dict>
			</array>
		</dict>
		<key>object-heritage</key>
		<dict>
			<key>begin</key>
			<string>(?:\b(extends|implements))</string>
			<key>beginCaptures</key>
			<dict>
				<key>1</key>
				<dict>
					<key>name</key>
					<string>keyword.other.js</string>
				</dict>
			</dict>
			<key>end</key>
			<string>(?=\{)</string>
			<key>endCaptures</key>
			<dict>
				<key>1</key>
				<dict>
					<key>name</key>
					<string>brace.curly.js</string>
				</dict>
			</dict>
			<key>name</key>
			<string>meta.object.heritage.js</string>
>>>>>>> 18c4a65c
			<key>patterns</key>
			<array>
				<dict>
					<key>include</key>
<<<<<<< HEAD
					<string>#expression</string>
				</dict>
			</array>
		</dict>
		<key>object-name</key>
		<dict>
			<key>captures</key>
			<dict>
				<key>0</key>
				<dict>
					<key>name</key>
					<string>entity.name.class.js</string>
				</dict>
			</dict>
			<key>match</key>
			<string>[a-zA-Z_$][\w$]*</string>
			<key>name</key>
			<string>meta.object.name.js</string>
		</dict>
		<key>parameter-name</key>
		<dict>
			<key>captures</key>
			<dict>
				<key>1</key>
				<dict>
					<key>name</key>
					<string>storage.modifier.js</string>
				</dict>
				<key>2</key>
				<dict>
					<key>name</key>
					<string>keyword.operator.js</string>
				</dict>
				<key>3</key>
				<dict>
					<key>name</key>
					<string>variable.parameter.js</string>
				</dict>
				<key>4</key>
				<dict>
					<key>name</key>
					<string>keyword.operator.js</string>
				</dict>
			</dict>
			<key>match</key>
			<string>(?:\s*\b(public|private|protected)\b\s+)?(\.\.\.)?\s*([a-zA-Z_$][\w$]*)\s*(\??)</string>
			<key>name</key>
			<string>parameter.name.js</string>
		</dict>
		<key>paren-expression</key>
		<dict>
			<key>begin</key>
			<string>\(</string>
			<key>beginCaptures</key>
			<dict>
				<key>0</key>
				<dict>
					<key>name</key>
					<string>meta.brace.paren.js</string>
				</dict>
			</dict>
			<key>end</key>
			<string>\)</string>
			<key>endCaptures</key>
			<dict>
				<key>0</key>
				<dict>
					<key>name</key>
					<string>meta.brace.paren.js</string>
				</dict>
			</dict>
=======
					<string>#comment</string>
				</dict>
				<dict>
					<key>include</key>
					<string>#type-parameters</string>
				</dict>
				<dict>
					<key>include</key>
					<string>#object-heritage-parent</string>
				</dict>
			</array>
		</dict>
		<key>object-heritage-parent</key>
		<dict>
			<key>captures</key>
			<dict>
				<key>1</key>
				<dict>
					<key>name</key>
					<string>storage.type.js</string>
				</dict>
			</dict>
			<key>match</key>
			<string>(?:\s*([a-zA-Z_$][\w$]*))</string>
			<key>name</key>
			<string>meta.object.heritage.parent.js</string>
		</dict>
		<key>object-member</key>
		<dict>
			<key>begin</key>
			<string>[a-zA-Z_$][\w$]*\s*:</string>
			<key>end</key>
			<string>(?=,|\})</string>
			<key>name</key>
			<string>meta.object.member.js</string>
>>>>>>> 18c4a65c
			<key>patterns</key>
			<array>
				<dict>
					<key>include</key>
					<string>#expression</string>
				</dict>
			</array>
		</dict>
<<<<<<< HEAD
		<key>property-accessor</key>
		<dict>
			<key>match</key>
			<string>\b(get|set)\b</string>
			<key>name</key>
			<string>storage.type.property.js</string>
		</dict>
		<key>qstring-double</key>
		<dict>
			<key>begin</key>
			<string>"</string>
			<key>end</key>
			<string>"|(?=$)</string>
			<key>name</key>
			<string>string.double.js</string>
=======
		<key>object-name</key>
		<dict>
			<key>captures</key>
			<dict>
				<key>0</key>
				<dict>
					<key>name</key>
					<string>entity.name.class.js</string>
				</dict>
			</dict>
			<key>match</key>
			<string>[a-zA-Z_$][\w$]*</string>
			<key>name</key>
			<string>meta.object.name.js</string>
		</dict>
		<key>parameter-name</key>
		<dict>
			<key>captures</key>
			<dict>
				<key>1</key>
				<dict>
					<key>name</key>
					<string>storage.modifier.js</string>
				</dict>
				<key>2</key>
				<dict>
					<key>name</key>
					<string>keyword.operator.js</string>
				</dict>
				<key>3</key>
				<dict>
					<key>name</key>
					<string>variable.parameter.js</string>
				</dict>
				<key>4</key>
				<dict>
					<key>name</key>
					<string>keyword.operator.js</string>
				</dict>
			</dict>
			<key>match</key>
			<string>(?:\s*\b(public|private|protected)\b\s+)?(\.\.\.)?\s*([a-zA-Z_$][\w$]*)\s*(\??)</string>
			<key>name</key>
			<string>parameter.name.js</string>
		</dict>
		<key>paren-expression</key>
		<dict>
			<key>begin</key>
			<string>\(</string>
			<key>beginCaptures</key>
			<dict>
				<key>0</key>
				<dict>
					<key>name</key>
					<string>meta.brace.paren.js</string>
				</dict>
			</dict>
			<key>end</key>
			<string>\)</string>
			<key>endCaptures</key>
			<dict>
				<key>0</key>
				<dict>
					<key>name</key>
					<string>meta.brace.paren.js</string>
				</dict>
			</dict>
>>>>>>> 18c4a65c
			<key>patterns</key>
			<array>
				<dict>
					<key>include</key>
<<<<<<< HEAD
					<string>#string-character-escape</string>
				</dict>
			</array>
		</dict>
		<key>qstring-single</key>
		<dict>
			<key>begin</key>
			<string>'</string>
			<key>end</key>
			<string>'|(?=$)</string>
			<key>name</key>
			<string>string.single.js</string>
			<key>patterns</key>
			<array>
				<dict>
					<key>include</key>
					<string>#string-character-escape</string>
				</dict>
			</array>
		</dict>
		<key>regex</key>
		<dict>
			<key>begin</key>
			<string>(?&lt;=[=(:,\[]|^|return|&amp;&amp;|\|\||!)\s*(/)(?![/*+{}?])</string>
			<key>end</key>
			<string>$|(/)[igm]*</string>
			<key>name</key>
			<string>string.regex.js</string>
			<key>patterns</key>
			<array>
				<dict>
					<key>match</key>
					<string>\\.</string>
					<key>name</key>
					<string>constant.character.escape.js</string>
				</dict>
				<dict>
					<key>match</key>
					<string>\[(\\\]|[^\]])*\]</string>
					<key>name</key>
					<string>constant.character.class.js</string>
				</dict>
			</array>
		</dict>
		<key>relational-operator</key>
		<dict>
			<key>match</key>
			<string>===|==|=|!=|!==|&lt;=|&gt;=|&lt;&gt;|&lt;|&gt;</string>
			<key>name</key>
			<string>keyword.operator.comparison.js</string>
		</dict>
		<key>return-type</key>
		<dict>
			<key>begin</key>
			<string>(?&lt;=\))\s*:</string>
			<key>end</key>
			<string>(?=$)|(?=\{|;|//)</string>
			<key>name</key>
			<string>meta.return.type.js</string>
			<key>patterns</key>
			<array>
				<dict>
					<key>include</key>
					<string>#type</string>
				</dict>
			</array>
		</dict>
		<key>static-modifier</key>
		<dict>
			<key>match</key>
			<string>\b(static)\b</string>
			<key>name</key>
			<string>keyword.other.js</string>
		</dict>
		<key>storage-keyword</key>
		<dict>
			<key>match</key>
			<string>\b(number|boolean|string|any|var|let|function|const)\b</string>
			<key>name</key>
			<string>storage.type.js</string>
		</dict>
		<key>string</key>
		<dict>
			<key>name</key>
			<string>string.js</string>
			<key>patterns</key>
			<array>
				<dict>
					<key>include</key>
					<string>#qstring-single</string>
				</dict>
				<dict>
					<key>include</key>
					<string>#qstring-double</string>
				</dict>
			</array>
		</dict>
		<key>string-character-escape</key>
		<dict>
			<key>match</key>
			<string>\\(x\h{2}|[0-2][0-7]{,2}|3[0-6][0-7]?|37[0-7]?|[4-7][0-7]?|.|$)</string>
			<key>name</key>
			<string>constant.character.escape</string>
		</dict>
		<key>switch-case</key>
		<dict>
			<key>begin</key>
			<string>(?&lt;!\.)\b(case|default)\b</string>
			<key>beginCaptures</key>
			<dict>
				<key>1</key>
				<dict>
					<key>name</key>
					<string>keyword.control.js</string>
				</dict>
			</dict>
			<key>end</key>
			<string>:</string>
			<key>name</key>
			<string>case.expr.js</string>
=======
					<string>#expression</string>
				</dict>
			</array>
		</dict>
		<key>property-accessor</key>
		<dict>
			<key>match</key>
			<string>\b(get|set)\b</string>
			<key>name</key>
			<string>storage.type.property.js</string>
		</dict>
		<key>qstring-double</key>
		<dict>
			<key>begin</key>
			<string>"</string>
			<key>end</key>
			<string>"|(?=$)</string>
			<key>name</key>
			<string>string.double.js</string>
			<key>patterns</key>
			<array>
				<dict>
					<key>include</key>
					<string>#string-character-escape</string>
				</dict>
			</array>
		</dict>
		<key>qstring-single</key>
		<dict>
			<key>begin</key>
			<string>'</string>
			<key>end</key>
			<string>'|(?=$)</string>
			<key>name</key>
			<string>string.single.js</string>
			<key>patterns</key>
			<array>
				<dict>
					<key>include</key>
					<string>#string-character-escape</string>
				</dict>
			</array>
		</dict>
		<key>regex</key>
		<dict>
			<key>begin</key>
			<string>(?&lt;=[=(:,\[]|^|return|&amp;&amp;|\|\||!)\s*(/)(?![/*+{}?])</string>
			<key>end</key>
			<string>$|(/)[igm]*</string>
			<key>name</key>
			<string>string.regex.js</string>
			<key>patterns</key>
			<array>
				<dict>
					<key>match</key>
					<string>\\.</string>
					<key>name</key>
					<string>constant.character.escape.js</string>
				</dict>
				<dict>
					<key>match</key>
					<string>\[(\\\]|[^\]])*\]</string>
					<key>name</key>
					<string>constant.character.class.js</string>
				</dict>
			</array>
		</dict>
		<key>relational-operator</key>
		<dict>
			<key>match</key>
			<string>===|==|=|!=|!==|&lt;=|&gt;=|&lt;&gt;|&lt;|&gt;</string>
			<key>name</key>
			<string>keyword.operator.comparison.js</string>
		</dict>
		<key>return-type</key>
		<dict>
			<key>begin</key>
			<string>(?&lt;=\))\s*:</string>
			<key>end</key>
			<string>(?=$)|(?=\{|;|//)</string>
			<key>name</key>
			<string>meta.return.type.js</string>
			<key>patterns</key>
			<array>
				<dict>
					<key>include</key>
					<string>#type</string>
				</dict>
			</array>
		</dict>
		<key>static-modifier</key>
		<dict>
			<key>match</key>
			<string>\b(static)\b</string>
			<key>name</key>
			<string>keyword.other.js</string>
		</dict>
		<key>storage-keyword</key>
		<dict>
			<key>match</key>
			<string>\b(number|boolean|string|any|var|let|function|const)\b</string>
			<key>name</key>
			<string>storage.type.js</string>
		</dict>
		<key>string</key>
		<dict>
			<key>name</key>
			<string>string.js</string>
>>>>>>> 18c4a65c
			<key>patterns</key>
			<array>
				<dict>
					<key>include</key>
<<<<<<< HEAD
					<string>#expression</string>
				</dict>
			</array>
		</dict>
		<key>template</key>
		<dict>
			<key>begin</key>
			<string>`</string>
			<key>beginCaptures</key>
			<dict>
				<key>0</key>
				<dict>
					<key>name</key>
					<string>string.template.js</string>
				</dict>
			</dict>
			<key>end</key>
			<string>`</string>
			<key>endCaptures</key>
			<dict>
				<key>0</key>
				<dict>
					<key>name</key>
					<string>string.template.js</string>
				</dict>
			</dict>
			<key>name</key>
			<string>meta.template.js</string>
			<key>patterns</key>
			<array>
				<dict>
					<key>include</key>
					<string>#template-substitution-element</string>
				</dict>
				<dict>
					<key>include</key>
					<string>#template-string-contents</string>
				</dict>
			</array>
		</dict>
		<key>template-string-contents</key>
		<dict>
			<key>begin</key>
			<string>.*?</string>
			<key>end</key>
			<string>(?=(\$\{|`))</string>
			<key>name</key>
			<string>string.template.js</string>
=======
					<string>#qstring-single</string>
				</dict>
				<dict>
					<key>include</key>
					<string>#qstring-double</string>
				</dict>
			</array>
		</dict>
		<key>string-character-escape</key>
		<dict>
			<key>match</key>
			<string>\\(x\h{2}|[0-2][0-7]{,2}|3[0-6][0-7]?|37[0-7]?|[4-7][0-7]?|.|$)</string>
			<key>name</key>
			<string>constant.character.escape</string>
		</dict>
		<key>switch-case</key>
		<dict>
			<key>begin</key>
			<string>(?&lt;!\.)\b(case|default)\b</string>
			<key>beginCaptures</key>
			<dict>
				<key>1</key>
				<dict>
					<key>name</key>
					<string>keyword.control.js</string>
				</dict>
			</dict>
			<key>end</key>
			<string>:</string>
			<key>name</key>
			<string>case.expr.js</string>
>>>>>>> 18c4a65c
			<key>patterns</key>
			<array>
				<dict>
					<key>include</key>
<<<<<<< HEAD
					<string>#string-character-escape</string>
				</dict>
			</array>
		</dict>
		<key>template-substitution-element</key>
		<dict>
			<key>begin</key>
=======
					<string>#expression</string>
				</dict>
			</array>
		</dict>
		<key>template</key>
		<dict>
			<key>begin</key>
			<string>`</string>
			<key>beginCaptures</key>
			<dict>
				<key>0</key>
				<dict>
					<key>name</key>
					<string>string.template.js</string>
				</dict>
			</dict>
			<key>end</key>
			<string>`</string>
			<key>endCaptures</key>
			<dict>
				<key>0</key>
				<dict>
					<key>name</key>
					<string>string.template.js</string>
				</dict>
			</dict>
			<key>name</key>
			<string>meta.template.js</string>
			<key>patterns</key>
			<array>
				<dict>
					<key>include</key>
					<string>#template-substitution-element</string>
				</dict>
				<dict>
					<key>include</key>
					<string>#template-string-contents</string>
				</dict>
			</array>
		</dict>
		<key>template-string-contents</key>
		<dict>
			<key>begin</key>
			<string>.*?</string>
			<key>end</key>
			<string>(?=(\$\{|`))</string>
			<key>name</key>
			<string>string.template.js</string>
			<key>patterns</key>
			<array>
				<dict>
					<key>include</key>
					<string>#string-character-escape</string>
				</dict>
			</array>
		</dict>
		<key>template-substitution-element</key>
		<dict>
			<key>begin</key>
>>>>>>> 18c4a65c
			<string>\$\{</string>
			<key>beginCaptures</key>
			<dict>
				<key>0</key>
				<dict>
					<key>name</key>
					<string>keyword.operator.js</string>
				</dict>
			</dict>
			<key>end</key>
			<string>\}</string>
			<key>endCaptures</key>
			<dict>
				<key>0</key>
				<dict>
					<key>name</key>
					<string>keyword.operator.js</string>
				</dict>
			</dict>
			<key>name</key>
			<string>template.element.js</string>
			<key>patterns</key>
			<array>
				<dict>
					<key>include</key>
					<string>#expression</string>
				</dict>
			</array>
		</dict>
		<key>this-literal</key>
		<dict>
			<key>match</key>
			<string>\b(this)\b</string>
			<key>name</key>
			<string>constant.language.this.js</string>
		</dict>
		<key>type</key>
		<dict>
			<key>name</key>
			<string>meta.type.js</string>
			<key>patterns</key>
			<array>
				<dict>
					<key>include</key>
					<string>#type-primitive</string>
				</dict>
				<dict>
					<key>include</key>
					<string>#type-parameters</string>
				</dict>
				<dict>
					<key>include</key>
					<string>#type-tuple</string>
				</dict>
				<dict>
					<key>include</key>
					<string>#type-object</string>
				</dict>
				<dict>
					<key>include</key>
					<string>#type-operator</string>
				</dict>
				<dict>
					<key>include</key>
					<string>#type-paren-or-function-type-parameters</string>
				</dict>
				<dict>
					<key>include</key>
					<string>#type-function-return-type</string>
				</dict>
				<dict>
					<key>include</key>
					<string>#type-name</string>
				</dict>
			</array>
		</dict>
		<key>type-annotation</key>
		<dict>
			<key>begin</key>
			<string>:</string>
			<key>end</key>
			<string>(?=$|[,);\}\]]|//)|(?==[^&gt;])|(?&lt;=[\}&gt;\]\)]|[a-zA-Z_$])\s*(?=\{)</string>
			<key>name</key>
			<string>meta.type.annotation.js</string>
			<key>patterns</key>
			<array>
				<dict>
					<key>include</key>
					<string>#type</string>
				</dict>
				<dict>
					<key>include</key>
					<string>#string</string>
				</dict>
				<dict>
					<key>include</key>
					<string>#comment</string>
				</dict>
			</array>
		</dict>
		<key>type-declaration</key>
		<dict>
			<key>begin</key>
			<string>\b(type)\b\s+([a-zA-Z_$][\w$]*)\s*=\s*</string>
			<key>beginCaptures</key>
			<dict>
				<key>1</key>
				<dict>
					<key>name</key>
					<string>keyword.other.js</string>
				</dict>
				<key>2</key>
				<dict>
					<key>name</key>
					<string>storage.type.js</string>
				</dict>
			</dict>
			<key>end</key>
			<string>(?=[,);&gt;]|var|type|function|class)</string>
			<key>name</key>
			<string>meta.type.declaration.js</string>
			<key>patterns</key>
			<array>
				<dict>
					<key>include</key>
					<string>#type</string>
				</dict>
			</array>
		</dict>
		<key>type-function-return-type</key>
		<dict>
			<key>begin</key>
			<string>=&gt;</string>
			<key>beginCaptures</key>
			<dict>
				<key>0</key>
				<dict>
					<key>name</key>
					<string>keyword.operator.js</string>
				</dict>
			</dict>
			<key>end</key>
			<string>(?=\s*[,\)\{=;&gt;]|//|$)</string>
			<key>name</key>
			<string>meta.type.function.return.js</string>
			<key>patterns</key>
			<array>
				<dict>
					<key>include</key>
					<string>#type</string>
				</dict>
			</array>
		</dict>
		<key>type-name</key>
		<dict>
			<key>captures</key>
			<dict>
				<key>1</key>
				<dict>
					<key>name</key>
					<string>entity.name.type.js</string>
				</dict>
			</dict>
			<key>match</key>
			<string>[a-zA-Z_$][.\w$]*</string>
			<key>name</key>
			<string>meta.type.name.js</string>
		</dict>
		<key>type-object</key>
		<dict>
			<key>begin</key>
			<string>\{</string>
			<key>beginCaptures</key>
			<dict>
				<key>0</key>
				<dict>
					<key>name</key>
					<string>meta.brace.curly.js</string>
				</dict>
			</dict>
			<key>end</key>
			<string>\}</string>
			<key>endCaptures</key>
			<dict>
				<key>0</key>
				<dict>
					<key>name</key>
					<string>meta.brace.curly.js</string>
				</dict>
			</dict>
			<key>name</key>
			<string>meta.object.type.js</string>
			<key>patterns</key>
			<array>
				<dict>
					<key>include</key>
					<string>#comment</string>
				</dict>
				<dict>
					<key>include</key>
					<string>#field-declaration</string>
				</dict>
				<dict>
					<key>include</key>
					<string>#method-declaration</string>
				</dict>
				<dict>
					<key>include</key>
					<string>#indexer-declaration</string>
				</dict>
				<dict>
					<key>include</key>
					<string>#type-annotation</string>
				</dict>
			</array>
		</dict>
		<key>type-operator</key>
		<dict>
			<key>match</key>
			<string>[.|]</string>
			<key>name</key>
			<string>keyword.operator.type.js</string>
		</dict>
		<key>type-parameters</key>
		<dict>
			<key>begin</key>
			<string>([a-zA-Z_$][\w$]*)?(&lt;)</string>
			<key>beginCaptures</key>
			<dict>
				<key>1</key>
				<dict>
					<key>name</key>
					<string>entity.name.type.js</string>
				</dict>
				<key>2</key>
				<dict>
					<key>name</key>
					<string>meta.brace.angle.js</string>
				</dict>
			</dict>
			<key>end</key>
			<string>(?=$)|(&gt;)</string>
			<key>endCaptures</key>
			<dict>
				<key>2</key>
				<dict>
					<key>name</key>
					<string>meta.brace.angle.js</string>
				</dict>
			</dict>
			<key>name</key>
			<string>meta.type.parameters.js</string>
			<key>patterns</key>
			<array>
				<dict>
					<key>match</key>
					<string>\b(extends)\b</string>
					<key>name</key>
					<string>keyword.other.js</string>
				</dict>
				<dict>
					<key>include</key>
					<string>#comment</string>
				</dict>
				<dict>
					<key>include</key>
					<string>#type</string>
				</dict>
			</array>
		</dict>
		<key>type-paren-or-function-type-parameters</key>
		<dict>
			<key>begin</key>
			<string>(?:\b(new)\b)?\s*\(</string>
			<key>beginCaptures</key>
			<dict>
				<key>1</key>
				<dict>
					<key>name</key>
					<string>keyword.control.js</string>
				</dict>
			</dict>
			<key>end</key>
			<string>\)</string>
			<key>name</key>
			<string>meta.type.paren.cover.js</string>
			<key>patterns</key>
			<array>
				<dict>
					<key>include</key>
					<string>#comment</string>
				</dict>
				<dict>
					<key>include</key>
					<string>#type</string>
				</dict>
				<dict>
					<key>include</key>
					<string>#function-type-parameters</string>
				</dict>
			</array>
		</dict>
		<key>type-primitive</key>
		<dict>
			<key>captures</key>
			<dict>
				<key>1</key>
				<dict>
					<key>name</key>
					<string>storage.type.js</string>
				</dict>
			</dict>
			<key>match</key>
			<string>\b(string|number|boolean|symbol|any|void)\b</string>
			<key>name</key>
			<string>meta.type.primitive.js</string>
		</dict>
		<key>type-tuple</key>
		<dict>
			<key>begin</key>
			<string>\[</string>
			<key>beginCaptures</key>
			<dict>
				<key>0</key>
				<dict>
					<key>name</key>
					<string>meta.brace.square.js</string>
				</dict>
			</dict>
			<key>end</key>
			<string>\]</string>
			<key>endCaptures</key>
			<dict>
				<key>0</key>
				<dict>
					<key>name</key>
					<string>meta.brace.square.js</string>
				</dict>
			</dict>
			<key>name</key>
			<string>meta.type.tuple.js</string>
			<key>patterns</key>
			<array>
				<dict>
					<key>include</key>
					<string>#type</string>
				</dict>
				<dict>
					<key>include</key>
					<string>#comment</string>
				</dict>
			</array>
		</dict>
		<key>undefined-literal</key>
		<dict>
			<key>match</key>
			<string>\b(undefined)\b</string>
			<key>name</key>
			<string>constant.language.js</string>
		</dict>
		<key>var-expr</key>
		<dict>
			<key>begin</key>
			<string>(?&lt;!\()\s*\b(var|let|const(?!\s+enum))\s+([a-zA-Z_$][\w$]*)</string>
			<key>beginCaptures</key>
			<dict>
				<key>1</key>
				<dict>
					<key>name</key>
					<string>storage.type.js</string>
				</dict>
				<key>2</key>
				<dict>
					<key>name</key>
					<string>variable.js</string>
				</dict>
			</dict>
			<key>end</key>
			<string>(?=$|[;=\}\{])|(?&lt;=\})</string>
			<key>name</key>
			<string>meta.var.expr.js</string>
			<key>patterns</key>
			<array>
				<dict>
					<key>include</key>
					<string>#type-annotation</string>
				</dict>
				<dict>
					<key>include</key>
					<string>#string</string>
				</dict>
				<dict>
					<key>include</key>
					<string>#comment</string>
				</dict>
			</array>
		</dict>
		<key>variable-initializer</key>
		<dict>
			<key>begin</key>
			<string>(=)</string>
			<key>beginCaptures</key>
			<dict>
				<key>1</key>
				<dict>
					<key>name</key>
					<string>keyword.operator.js</string>
				</dict>
			</dict>
			<key>end</key>
			<string>(?=$|[,);=])</string>
			<key>patterns</key>
			<array>
				<dict>
					<key>include</key>
					<string>#expression</string>
				</dict>
			</array>
		</dict>
	</dict>
	<key>scopeName</key>
	<string>source.js</string>
	<key>uuid</key>
	<string>ef98eb90-bf9b-11e4-bb52-0800200c9a66</string>
</dict>
</plist><|MERGE_RESOLUTION|>--- conflicted
+++ resolved
@@ -67,12 +67,8 @@
 		<dict>
 			<key>match</key>
 			<string>&lt;&lt;=|&gt;&gt;=|&gt;&gt;&gt;=|\*=|(?&lt;!\()/=|%=|\+=|\-=|&amp;=|\^=</string>
-<<<<<<< HEAD
 			<key>name</key>
 			<string>keyword.operator.assignment.js</string>
-=======
-			<key>name</key>
-			<string>keyword.operator.assignment.js</string>
 		</dict>
 		<key>await-modifier</key>
 		<dict>
@@ -80,7 +76,6 @@
 			<string>await</string>
 			<key>name</key>
 			<string>storage.modifier.js</string>
->>>>>>> 18c4a65c
 		</dict>
 		<key>block</key>
 		<dict>
@@ -110,20 +105,12 @@
 			<array>
 				<dict>
 					<key>include</key>
-<<<<<<< HEAD
+					<string>#object-member</string>
+				</dict>
+				<dict>
+					<key>include</key>
 					<string>#expression</string>
 				</dict>
-				<dict>
-					<key>include</key>
-					<string>#object-member</string>
-=======
-					<string>#object-member</string>
-				</dict>
-				<dict>
-					<key>include</key>
-					<string>#expression</string>
->>>>>>> 18c4a65c
-				</dict>
 			</array>
 		</dict>
 		<key>boolean-literal</key>
@@ -136,11 +123,7 @@
 		<key>cast</key>
 		<dict>
 			<key>begin</key>
-<<<<<<< HEAD
-			<string>(?:(?&lt;=return|throw|yield|[=(,:&gt;]))\s*(&lt;)(?!&lt;?\=)</string>
-=======
 			<string>(?:(?&lt;=return|throw|yield|await|[=(,:&gt;]))\s*(&lt;)(?!&lt;?\=)</string>
->>>>>>> 18c4a65c
 			<key>beginCaptures</key>
 			<dict>
 				<key>1</key>
@@ -199,7 +182,6 @@
 			<string>comment.block.js</string>
 		</dict>
 		<key>comment-block-doc</key>
-<<<<<<< HEAD
 		<dict>
 			<key>begin</key>
 			<string>/\*\*(?!/)</string>
@@ -279,24 +261,6 @@
 			</array>
 		</dict>
 		<key>enum-declaration</key>
-=======
-		<dict>
-			<key>begin</key>
-			<string>/\*\*(?!/)</string>
-			<key>end</key>
-			<string>\*/</string>
-			<key>name</key>
-			<string>comment.block.documentation.js</string>
-		</dict>
-		<key>comment-line</key>
-		<dict>
-			<key>match</key>
-			<string>(//).*$\n?</string>
-			<key>name</key>
-			<string>comment.line.js</string>
-		</dict>
-		<key>control-statement</key>
->>>>>>> 18c4a65c
 		<dict>
 			<key>captures</key>
 			<dict>
@@ -317,21 +281,552 @@
 				</dict>
 			</dict>
 			<key>match</key>
-<<<<<<< HEAD
 			<string>(?:\b(const)\s+)?\b(enum)\s+([a-zA-Z_$][\w$]*)</string>
-=======
-			<string>(?&lt;!\.)\b(break|catch|continue|debugger|declare|do|else|finally|for|if|return|switch|throw|try|while|with|super|case|default)\b</string>
->>>>>>> 18c4a65c
 			<key>name</key>
 			<string>meta.enum.declaration.js</string>
 		</dict>
-<<<<<<< HEAD
 		<key>expression</key>
 		<dict>
 			<key>name</key>
 			<string>meta.expression.js</string>
-=======
-		<key>decl-block</key>
+			<key>patterns</key>
+			<array>
+				<dict>
+					<key>include</key>
+					<string>#for-in-simple</string>
+				</dict>
+				<dict>
+					<key>include</key>
+					<string>#string</string>
+				</dict>
+				<dict>
+					<key>include</key>
+					<string>#regex</string>
+				</dict>
+				<dict>
+					<key>include</key>
+					<string>#template</string>
+				</dict>
+				<dict>
+					<key>include</key>
+					<string>#comment</string>
+				</dict>
+				<dict>
+					<key>include</key>
+					<string>#literal</string>
+				</dict>
+				<dict>
+					<key>include</key>
+					<string>#paren-expression</string>
+				</dict>
+				<dict>
+					<key>include</key>
+					<string>#var-expr</string>
+				</dict>
+				<dict>
+					<key>include</key>
+					<string>#declaration</string>
+				</dict>
+				<dict>
+					<key>include</key>
+					<string>#cast</string>
+				</dict>
+				<dict>
+					<key>include</key>
+					<string>#new-expr</string>
+				</dict>
+				<dict>
+					<key>include</key>
+					<string>#block</string>
+				</dict>
+				<dict>
+					<key>include</key>
+					<string>#expression-operator</string>
+				</dict>
+				<dict>
+					<key>include</key>
+					<string>#relational-operator</string>
+				</dict>
+				<dict>
+					<key>include</key>
+					<string>#arithmetic-operator</string>
+				</dict>
+				<dict>
+					<key>include</key>
+					<string>#logic-operator</string>
+				</dict>
+				<dict>
+					<key>include</key>
+					<string>#assignment-operator</string>
+				</dict>
+				<dict>
+					<key>include</key>
+					<string>#storage-keyword</string>
+				</dict>
+				<dict>
+					<key>include</key>
+					<string>#function-call</string>
+				</dict>
+				<dict>
+					<key>include</key>
+					<string>#switch-case</string>
+				</dict>
+				<dict>
+					<key>include</key>
+					<string>#control-statement</string>
+				</dict>
+			</array>
+		</dict>
+		<key>expression-operator</key>
+		<dict>
+			<key>match</key>
+			<string>=&gt;|\b(delete|export|import|in|instanceof|module|namespace|new|typeof|void)\b</string>
+			<key>name</key>
+			<string>keyword.operator.js</string>
+		</dict>
+		<key>field-declaration</key>
+		<dict>
+			<key>begin</key>
+			<string>(?&lt;!\()\s*((?:\b[a-zA-Z_$][\w$]*)|(?:\'[^']*\')|(?:\"[^"]*\"))\s*(\?\s*)?(?=(=|:))</string>
+			<key>beginCaptures</key>
+			<dict>
+				<key>1</key>
+				<dict>
+					<key>name</key>
+					<string>variable.js</string>
+				</dict>
+				<key>2</key>
+				<dict>
+					<key>name</key>
+					<string>keyword.operator.js</string>
+				</dict>
+			</dict>
+			<key>end</key>
+			<string>(?=\}|;|,)|(?&lt;=\})</string>
+			<key>name</key>
+			<string>meta.field.declaration.js</string>
+			<key>patterns</key>
+			<array>
+				<dict>
+					<key>include</key>
+					<string>#expression</string>
+				</dict>
+			</array>
+		</dict>
+		<key>for-in-simple</key>
+		<dict>
+			<key>captures</key>
+			<dict>
+				<key>1</key>
+				<dict>
+					<key>name</key>
+					<string>storage.type.js</string>
+				</dict>
+				<key>3</key>
+				<dict>
+					<key>name</key>
+					<string>keyword.operator.js</string>
+				</dict>
+			</dict>
+			<key>match</key>
+			<string>(?&lt;=\()\s*\b(var|let|const)\s+([a-zA-Z_$][\w$]*)\s+(in|of)\b</string>
+			<key>name</key>
+			<string>forin.expr.js</string>
+		</dict>
+		<key>function-call</key>
+		<dict>
+			<key>name</key>
+			<string>functioncall.expr.js</string>
+			<key>patterns</key>
+			<array>
+				<dict>
+					<key>include</key>
+					<string>#await-modifier</string>
+				</dict>
+				<dict>
+					<key>include</key>
+					<string>#type-parameters</string>
+				</dict>
+				<dict>
+					<key>include</key>
+					<string>#paren-expression</string>
+				</dict>
+			</array>
+		</dict>
+		<key>function-declaration</key>
+		<dict>
+			<key>begin</key>
+			<string>\b(?:(export)\s+)?(?:(async)\s+)?(function\b)(?:\s+([a-zA-Z_$][\w$]*))?\s*</string>
+			<key>beginCaptures</key>
+			<dict>
+				<key>1</key>
+				<dict>
+					<key>name</key>
+					<string>storage.modifier.js</string>
+				</dict>
+				<key>2</key>
+				<dict>
+					<key>name</key>
+					<string>storage.modifier.js</string>
+				</dict>
+				<key>3</key>
+				<dict>
+					<key>name</key>
+					<string>storage.type.function.js</string>
+				</dict>
+				<key>4</key>
+				<dict>
+					<key>name</key>
+					<string>entity.name.function.js</string>
+				</dict>
+			</dict>
+			<key>end</key>
+			<string>(?=;|\})|(?&lt;=\})</string>
+			<key>name</key>
+			<string>meta.function.js</string>
+			<key>patterns</key>
+			<array>
+				<dict>
+					<key>include</key>
+					<string>#comment</string>
+				</dict>
+				<dict>
+					<key>include</key>
+					<string>#type-parameters</string>
+				</dict>
+				<dict>
+					<key>include</key>
+					<string>#function-type-parameters</string>
+				</dict>
+				<dict>
+					<key>include</key>
+					<string>#return-type</string>
+				</dict>
+				<dict>
+					<key>include</key>
+					<string>#function-overload-declaration</string>
+				</dict>
+				<dict>
+					<key>include</key>
+					<string>#decl-block</string>
+				</dict>
+			</array>
+		</dict>
+		<key>function-overload-declaration</key>
+		<dict>
+			<key>captures</key>
+			<dict>
+				<key>1</key>
+				<dict>
+					<key>name</key>
+					<string>storage.modifier.js</string>
+				</dict>
+				<key>2</key>
+				<dict>
+					<key>name</key>
+					<string>storage.type.function.js</string>
+				</dict>
+				<key>3</key>
+				<dict>
+					<key>name</key>
+					<string>entity.name.function.js</string>
+				</dict>
+			</dict>
+			<key>match</key>
+			<string>\b(?:(export)\s+)?(function\b)(?:\s+([a-zA-Z_$][\w$]*))?\s*</string>
+			<key>name</key>
+			<string>meta.function.overload.js</string>
+		</dict>
+		<key>function-type-parameters</key>
+		<dict>
+			<key>begin</key>
+			<string>\(</string>
+			<key>beginCaptures</key>
+			<dict>
+				<key>0</key>
+				<dict>
+					<key>name</key>
+					<string>meta.brace.round.js</string>
+				</dict>
+			</dict>
+			<key>end</key>
+			<string>\)</string>
+			<key>endCaptures</key>
+			<dict>
+				<key>0</key>
+				<dict>
+					<key>name</key>
+					<string>meta.brace.round.js</string>
+				</dict>
+			</dict>
+			<key>name</key>
+			<string>meta.function.type.parameter.js</string>
+			<key>patterns</key>
+			<array>
+				<dict>
+					<key>include</key>
+					<string>#comment</string>
+				</dict>
+				<dict>
+					<key>include</key>
+					<string>#parameter-name</string>
+				</dict>
+				<dict>
+					<key>include</key>
+					<string>#type-annotation</string>
+				</dict>
+				<dict>
+					<key>include</key>
+					<string>#variable-initializer</string>
+				</dict>
+			</array>
+		</dict>
+		<key>indexer-declaration</key>
+		<dict>
+			<key>begin</key>
+			<string>\[</string>
+			<key>beginCaptures</key>
+			<dict>
+				<key>0</key>
+				<dict>
+					<key>name</key>
+					<string>meta.brace.square.js</string>
+				</dict>
+			</dict>
+			<key>end</key>
+			<string>(\])\s*(\?\s*)?|$</string>
+			<key>endCaptures</key>
+			<dict>
+				<key>1</key>
+				<dict>
+					<key>name</key>
+					<string>meta.brace.square.js</string>
+				</dict>
+				<key>2</key>
+				<dict>
+					<key>name</key>
+					<string>keyword.operator.js</string>
+				</dict>
+			</dict>
+			<key>name</key>
+			<string>meta.indexer.declaration.js</string>
+			<key>patterns</key>
+			<array>
+				<dict>
+					<key>include</key>
+					<string>#type-annotation</string>
+				</dict>
+				<dict>
+					<key>include</key>
+					<string>#indexer-parameter</string>
+				</dict>
+				<dict>
+					<key>include</key>
+					<string>#expression</string>
+				</dict>
+			</array>
+		</dict>
+		<key>indexer-parameter</key>
+		<dict>
+			<key>captures</key>
+			<dict>
+				<key>1</key>
+				<dict>
+					<key>name</key>
+					<string>variable.parameter.js</string>
+				</dict>
+			</dict>
+			<key>match</key>
+			<string>([a-zA-Z_$][\w$]*)(?=\:)</string>
+			<key>name</key>
+			<string>meta.indexer.parameter.js</string>
+		</dict>
+		<key>literal</key>
+		<dict>
+			<key>name</key>
+			<string>literal.js</string>
+			<key>patterns</key>
+			<array>
+				<dict>
+					<key>include</key>
+					<string>#numeric-literal</string>
+				</dict>
+				<dict>
+					<key>include</key>
+					<string>#boolean-literal</string>
+				</dict>
+				<dict>
+					<key>include</key>
+					<string>#null-literal</string>
+				</dict>
+				<dict>
+					<key>include</key>
+					<string>#undefined-literal</string>
+				</dict>
+				<dict>
+					<key>include</key>
+					<string>#array-literal</string>
+				</dict>
+				<dict>
+					<key>include</key>
+					<string>#this-literal</string>
+				</dict>
+			</array>
+		</dict>
+		<key>logic-operator</key>
+		<dict>
+			<key>match</key>
+			<string>\!|&amp;|~|\||&amp;&amp;|\|\|</string>
+			<key>name</key>
+			<string>keyword.operator.arithmetic.js</string>
+		</dict>
+		<key>method-declaration</key>
+		<dict>
+			<key>begin</key>
+			<string>\b(?:(abstract)\s+)?\b(?:(public|private|protected)\s+)?\b(?:(async)\s+)?(?:(get|set)\s+)?(?:(new)|(?:([a-zA-Z_$][\.\w$]*)\s*(\??)))?\s*(?=\(|\&lt;)</string>
+			<key>beginCaptures</key>
+			<dict>
+				<key>1</key>
+				<dict>
+					<key>name</key>
+					<string>storage.modifier.js</string>
+				</dict>
+				<key>2</key>
+				<dict>
+					<key>name</key>
+					<string>storage.modifier.js</string>
+				</dict>
+				<key>3</key>
+				<dict>
+					<key>name</key>
+					<string>storage.modifier.js</string>
+				</dict>
+				<key>4</key>
+				<dict>
+					<key>name</key>
+					<string>storage.type.property.js</string>
+				</dict>
+				<key>5</key>
+				<dict>
+					<key>name</key>
+					<string>keyword.operator.js</string>
+				</dict>
+				<key>6</key>
+				<dict>
+					<key>name</key>
+					<string>entity.name.function.js</string>
+				</dict>
+				<key>7</key>
+				<dict>
+					<key>name</key>
+					<string>keyword.operator.js</string>
+				</dict>
+			</dict>
+			<key>end</key>
+			<string>(?=\}|;|,)|(?&lt;=\})</string>
+			<key>name</key>
+			<string>meta.method.declaration.js</string>
+			<key>patterns</key>
+			<array>
+				<dict>
+					<key>include</key>
+					<string>#comment</string>
+				</dict>
+				<dict>
+					<key>include</key>
+					<string>#type-parameters</string>
+				</dict>
+				<dict>
+					<key>include</key>
+					<string>#function-type-parameters</string>
+				</dict>
+				<dict>
+					<key>include</key>
+					<string>#type-annotation</string>
+				</dict>
+				<dict>
+					<key>include</key>
+					<string>#method-overload-declaration</string>
+				</dict>
+				<dict>
+					<key>include</key>
+					<string>#decl-block</string>
+				</dict>
+			</array>
+		</dict>
+		<key>method-overload-declaration</key>
+		<dict>
+			<key>captures</key>
+			<dict>
+				<key>1</key>
+				<dict>
+					<key>name</key>
+					<string>storage.modifier.js</string>
+				</dict>
+				<key>2</key>
+				<dict>
+					<key>name</key>
+					<string>keyword.operator.js</string>
+				</dict>
+				<key>3</key>
+				<dict>
+					<key>name</key>
+					<string>entity.name.function.js</string>
+				</dict>
+				<key>4</key>
+				<dict>
+					<key>name</key>
+					<string>keyword.operator.js</string>
+				</dict>
+			</dict>
+			<key>match</key>
+			<string>\b(?:(public|private|protected)\s+)?(?:(new)|(?:([a-zA-Z_$][\.\w$]*)\s*(\??)))?\s*(?=\(|\&lt;)</string>
+			<key>name</key>
+			<string>meta.method.overload.declaration.js</string>
+		</dict>
+		<key>new-expr</key>
+		<dict>
+			<key>begin</key>
+			<string>\b(new)\b</string>
+			<key>beginCaptures</key>
+			<dict>
+				<key>1</key>
+				<dict>
+					<key>name</key>
+					<string>keyword.operator.js</string>
+				</dict>
+			</dict>
+			<key>end</key>
+			<string>(?=[(;]|$)</string>
+			<key>name</key>
+			<string>new.expr.js</string>
+			<key>patterns</key>
+			<array>
+				<dict>
+					<key>include</key>
+					<string>#type</string>
+				</dict>
+				<dict>
+					<key>include</key>
+					<string>#comment</string>
+				</dict>
+			</array>
+		</dict>
+		<key>null-literal</key>
+		<dict>
+			<key>match</key>
+			<string>\b(null)\b</string>
+			<key>name</key>
+			<string>constant.language.null.js</string>
+		</dict>
+		<key>numeric-literal</key>
+		<dict>
+			<key>match</key>
+			<string>\b(?&lt;=[^$])((0(x|X)[0-9a-fA-F]+)|([0-9]+(\.[0-9]+)?))\b</string>
+			<key>name</key>
+			<string>constant.numeric.js</string>
+		</dict>
+		<key>object-body</key>
 		<dict>
 			<key>begin</key>
 			<string>\{</string>
@@ -354,286 +849,226 @@
 				</dict>
 			</dict>
 			<key>name</key>
-			<string>meta.decl.block.js</string>
->>>>>>> 18c4a65c
-			<key>patterns</key>
-			<array>
-				<dict>
-					<key>include</key>
-<<<<<<< HEAD
-					<string>#for-in-simple</string>
-				</dict>
+			<string>meta.object.body.js</string>
+			<key>patterns</key>
+			<array>
 				<dict>
 					<key>include</key>
 					<string>#string</string>
 				</dict>
 				<dict>
 					<key>include</key>
-					<string>#regex</string>
-				</dict>
-				<dict>
-					<key>include</key>
-					<string>#template</string>
-				</dict>
-				<dict>
-					<key>include</key>
 					<string>#comment</string>
 				</dict>
 				<dict>
 					<key>include</key>
-					<string>#literal</string>
-				</dict>
-				<dict>
-					<key>include</key>
-					<string>#paren-expression</string>
-				</dict>
-				<dict>
-					<key>include</key>
-					<string>#var-expr</string>
-				</dict>
-				<dict>
-					<key>include</key>
-					<string>#declaration</string>
-				</dict>
-				<dict>
-					<key>include</key>
-					<string>#cast</string>
-				</dict>
-				<dict>
-					<key>include</key>
-					<string>#new-expr</string>
-				</dict>
-				<dict>
-					<key>include</key>
-					<string>#block</string>
-				</dict>
-				<dict>
-					<key>include</key>
-					<string>#expression-operator</string>
-				</dict>
-				<dict>
-					<key>include</key>
-					<string>#relational-operator</string>
-				</dict>
-				<dict>
-					<key>include</key>
-					<string>#arithmetic-operator</string>
-				</dict>
-				<dict>
-					<key>include</key>
-					<string>#logic-operator</string>
-				</dict>
-				<dict>
-					<key>include</key>
-					<string>#assignment-operator</string>
-				</dict>
-				<dict>
-					<key>include</key>
-					<string>#storage-keyword</string>
-				</dict>
-				<dict>
-					<key>include</key>
-					<string>#function-call</string>
-				</dict>
-				<dict>
-					<key>include</key>
-					<string>#switch-case</string>
-				</dict>
-				<dict>
-					<key>include</key>
-					<string>#control-statement</string>
-				</dict>
-			</array>
-		</dict>
-		<key>expression-operator</key>
-		<dict>
-			<key>match</key>
-			<string>=&gt;|\b(delete|export|import|in|instanceof|module|namespace|new|typeof|void)\b</string>
-=======
+					<string>#field-declaration</string>
+				</dict>
+				<dict>
+					<key>include</key>
+					<string>#method-declaration</string>
+				</dict>
+				<dict>
+					<key>include</key>
+					<string>#indexer-declaration</string>
+				</dict>
+				<dict>
+					<key>include</key>
+					<string>#type-annotation</string>
+				</dict>
+				<dict>
+					<key>include</key>
+					<string>#variable-initializer</string>
+				</dict>
+				<dict>
+					<key>include</key>
+					<string>#access-modifier</string>
+				</dict>
+				<dict>
+					<key>include</key>
+					<string>#static-modifier</string>
+				</dict>
+				<dict>
+					<key>include</key>
+					<string>#property-accessor</string>
+				</dict>
+			</array>
+		</dict>
+		<key>object-declaration</key>
+		<dict>
+			<key>begin</key>
+			<string>\b(?:(export)\s+)?\b(?:(abstract)\s+)?\b(?&lt;!\.)(class)\b</string>
+			<key>beginCaptures</key>
+			<dict>
+				<key>1</key>
+				<dict>
+					<key>name</key>
+					<string>storage.modifier.js</string>
+				</dict>
+				<key>2</key>
+				<dict>
+					<key>name</key>
+					<string>storage.modifier.js</string>
+				</dict>
+				<key>3</key>
+				<dict>
+					<key>name</key>
+					<string>storage.type.js</string>
+				</dict>
+			</dict>
+			<key>end</key>
+			<string>(?&lt;=\})</string>
+			<key>endCaptures</key>
+			<dict>
+				<key>1</key>
+				<dict>
+					<key>name</key>
+					<string>brace.curly.js</string>
+				</dict>
+			</dict>
+			<key>name</key>
+			<string>meta.declaration.object.js</string>
+			<key>patterns</key>
+			<array>
+				<dict>
+					<key>include</key>
+					<string>#comment</string>
+				</dict>
+				<dict>
+					<key>include</key>
+					<string>#object-heritage</string>
+				</dict>
+				<dict>
+					<key>include</key>
+					<string>#object-name</string>
+				</dict>
+				<dict>
+					<key>include</key>
+					<string>#type-parameters</string>
+				</dict>
+				<dict>
+					<key>include</key>
+					<string>#object-body</string>
+				</dict>
+			</array>
+		</dict>
+		<key>object-heritage</key>
+		<dict>
+			<key>begin</key>
+			<string>(?:\b(extends|implements))</string>
+			<key>beginCaptures</key>
+			<dict>
+				<key>1</key>
+				<dict>
+					<key>name</key>
+					<string>keyword.other.js</string>
+				</dict>
+			</dict>
+			<key>end</key>
+			<string>(?=\{)</string>
+			<key>endCaptures</key>
+			<dict>
+				<key>1</key>
+				<dict>
+					<key>name</key>
+					<string>brace.curly.js</string>
+				</dict>
+			</dict>
+			<key>name</key>
+			<string>meta.object.heritage.js</string>
+			<key>patterns</key>
+			<array>
+				<dict>
+					<key>include</key>
+					<string>#comment</string>
+				</dict>
+				<dict>
+					<key>include</key>
+					<string>#type-parameters</string>
+				</dict>
+				<dict>
+					<key>include</key>
+					<string>#object-heritage-parent</string>
+				</dict>
+			</array>
+		</dict>
+		<key>object-heritage-parent</key>
+		<dict>
+			<key>captures</key>
+			<dict>
+				<key>1</key>
+				<dict>
+					<key>name</key>
+					<string>storage.type.js</string>
+				</dict>
+			</dict>
+			<key>match</key>
+			<string>(?:\s*([a-zA-Z_$][\w$]*))</string>
+			<key>name</key>
+			<string>meta.object.heritage.parent.js</string>
+		</dict>
+		<key>object-member</key>
+		<dict>
+			<key>begin</key>
+			<string>[a-zA-Z_$][\w$]*\s*:</string>
+			<key>end</key>
+			<string>(?=,|\})</string>
+			<key>name</key>
+			<string>meta.object.member.js</string>
+			<key>patterns</key>
+			<array>
+				<dict>
+					<key>include</key>
 					<string>#expression</string>
 				</dict>
 			</array>
 		</dict>
-		<key>declaration</key>
-		<dict>
->>>>>>> 18c4a65c
-			<key>name</key>
-			<string>meta.declaration.js</string>
-			<key>patterns</key>
-			<array>
-				<dict>
-					<key>include</key>
-					<string>#function-declaration</string>
-				</dict>
-				<dict>
-					<key>include</key>
-					<string>#object-declaration</string>
-				</dict>
-				<dict>
-					<key>include</key>
-					<string>#type-declaration</string>
-				</dict>
-				<dict>
-					<key>include</key>
-					<string>#enum-declaration</string>
-				</dict>
-			</array>
-		</dict>
-<<<<<<< HEAD
-		<key>field-declaration</key>
-		<dict>
-			<key>begin</key>
-			<string>(?&lt;!\()\s*\b([a-zA-Z_$][\w$]*)\s*(\?\s*)?(?=(=|:))</string>
-			<key>beginCaptures</key>
-			<dict>
-				<key>1</key>
-				<dict>
-					<key>name</key>
-					<string>variable.js</string>
+		<key>object-name</key>
+		<dict>
+			<key>captures</key>
+			<dict>
+				<key>0</key>
+				<dict>
+					<key>name</key>
+					<string>entity.name.class.js</string>
+				</dict>
+			</dict>
+			<key>match</key>
+			<string>[a-zA-Z_$][\w$]*</string>
+			<key>name</key>
+			<string>meta.object.name.js</string>
+		</dict>
+		<key>parameter-name</key>
+		<dict>
+			<key>captures</key>
+			<dict>
+				<key>1</key>
+				<dict>
+					<key>name</key>
+					<string>storage.modifier.js</string>
 				</dict>
 				<key>2</key>
 				<dict>
 					<key>name</key>
 					<string>keyword.operator.js</string>
 				</dict>
-			</dict>
-			<key>end</key>
-			<string>(?=\}|;|,)|(?&lt;=\})</string>
-			<key>name</key>
-			<string>meta.field.declaration.js</string>
-			<key>patterns</key>
-			<array>
-				<dict>
-					<key>include</key>
-					<string>#expression</string>
-				</dict>
-			</array>
-		</dict>
-		<key>for-in-simple</key>
-		<dict>
-			<key>captures</key>
-			<dict>
-				<key>1</key>
-				<dict>
-					<key>name</key>
-					<string>storage.type.js</string>
-				</dict>
 				<key>3</key>
 				<dict>
 					<key>name</key>
+					<string>variable.parameter.js</string>
+				</dict>
+				<key>4</key>
+				<dict>
+					<key>name</key>
 					<string>keyword.operator.js</string>
 				</dict>
 			</dict>
 			<key>match</key>
-			<string>(?&lt;=\()\s*\b(var|let|const)\s+([a-zA-Z_$][\w$]*)\s+(in|of)\b</string>
-			<key>name</key>
-			<string>forin.expr.js</string>
-		</dict>
-		<key>function-call</key>
-		<dict>
-			<key>name</key>
-			<string>functioncall.expr.js</string>
-			<key>patterns</key>
-			<array>
-				<dict>
-					<key>include</key>
-					<string>#type-parameters</string>
-				</dict>
-				<dict>
-					<key>include</key>
-					<string>#paren-expression</string>
-				</dict>
-			</array>
-		</dict>
-		<key>function-declaration</key>
-		<dict>
-			<key>begin</key>
-			<string>\b(?:(export)\s+)?(function\b)(?:\s+([a-zA-Z_$][\w$]*))?\s*</string>
-			<key>beginCaptures</key>
-			<dict>
-				<key>1</key>
-				<dict>
-					<key>name</key>
-					<string>storage.modifier.js</string>
-				</dict>
-				<key>2</key>
-				<dict>
-					<key>name</key>
-					<string>storage.type.function.js</string>
-				</dict>
-				<key>3</key>
-				<dict>
-					<key>name</key>
-					<string>entity.name.function.js</string>
-				</dict>
-			</dict>
-			<key>end</key>
-			<string>(?=;|\})|(?&lt;=\})</string>
-			<key>name</key>
-			<string>meta.function.js</string>
-			<key>patterns</key>
-			<array>
-				<dict>
-					<key>include</key>
-					<string>#comment</string>
-				</dict>
-				<dict>
-					<key>include</key>
-					<string>#type-parameters</string>
-				</dict>
-				<dict>
-					<key>include</key>
-					<string>#function-type-parameters</string>
-				</dict>
-				<dict>
-					<key>include</key>
-					<string>#return-type</string>
-				</dict>
-				<dict>
-					<key>include</key>
-					<string>#function-overload-declaration</string>
-				</dict>
-				<dict>
-					<key>include</key>
-					<string>#decl-block</string>
-				</dict>
-			</array>
-		</dict>
-		<key>function-overload-declaration</key>
-		<dict>
-=======
-		<key>enum-declaration</key>
-		<dict>
->>>>>>> 18c4a65c
-			<key>captures</key>
-			<dict>
-				<key>1</key>
-				<dict>
-					<key>name</key>
-					<string>storage.modifier.js</string>
-				</dict>
-				<key>2</key>
-				<dict>
-					<key>name</key>
-<<<<<<< HEAD
-					<string>storage.type.function.js</string>
-=======
-					<string>storage.type.js</string>
->>>>>>> 18c4a65c
-				</dict>
-				<key>3</key>
-				<dict>
-					<key>name</key>
-<<<<<<< HEAD
-					<string>entity.name.function.js</string>
-				</dict>
-			</dict>
-			<key>match</key>
-			<string>\b(?:(export)\s+)?(function\b)(?:\s+([a-zA-Z_$][\w$]*))?\s*</string>
-			<key>name</key>
-			<string>meta.function.overload.js</string>
-		</dict>
-		<key>function-type-parameters</key>
+			<string>(?:\s*\b(public|private|protected)\b\s+)?(\.\.\.)?\s*([a-zA-Z_$][\w$]*)\s*(\??)</string>
+			<key>name</key>
+			<string>parameter.name.js</string>
+		</dict>
+		<key>paren-expression</key>
 		<dict>
 			<key>begin</key>
 			<string>\(</string>
@@ -642,7 +1077,7 @@
 				<key>0</key>
 				<dict>
 					<key>name</key>
-					<string>meta.brace.round.js</string>
+					<string>meta.brace.paren.js</string>
 				</dict>
 			</dict>
 			<key>end</key>
@@ -652,1279 +1087,17 @@
 				<key>0</key>
 				<dict>
 					<key>name</key>
-					<string>meta.brace.round.js</string>
-				</dict>
-			</dict>
-			<key>name</key>
-			<string>meta.function.type.parameter.js</string>
-			<key>patterns</key>
-			<array>
-				<dict>
-					<key>include</key>
-					<string>#comment</string>
-				</dict>
-				<dict>
-					<key>include</key>
-					<string>#parameter-name</string>
-				</dict>
-				<dict>
-					<key>include</key>
-					<string>#type-annotation</string>
-				</dict>
-				<dict>
-					<key>include</key>
-					<string>#variable-initializer</string>
-				</dict>
-			</array>
-		</dict>
-		<key>indexer-declaration</key>
-		<dict>
-			<key>begin</key>
-			<string>\[</string>
-			<key>beginCaptures</key>
-			<dict>
-				<key>0</key>
-				<dict>
-					<key>name</key>
-					<string>meta.brace.square.js</string>
-				</dict>
-			</dict>
-			<key>end</key>
-			<string>(\])\s*(\?\s*)?|$</string>
-			<key>endCaptures</key>
-			<dict>
-				<key>1</key>
-				<dict>
-					<key>name</key>
-					<string>meta.brace.square.js</string>
-				</dict>
-				<key>2</key>
-				<dict>
-					<key>name</key>
-					<string>keyword.operator.js</string>
-				</dict>
-			</dict>
-			<key>name</key>
-			<string>meta.indexer.declaration.js</string>
-			<key>patterns</key>
-			<array>
-				<dict>
-					<key>include</key>
-					<string>#type-annotation</string>
-				</dict>
-				<dict>
-					<key>include</key>
-					<string>#indexer-parameter</string>
-				</dict>
+					<string>meta.brace.paren.js</string>
+				</dict>
+			</dict>
+			<key>patterns</key>
+			<array>
 				<dict>
 					<key>include</key>
 					<string>#expression</string>
 				</dict>
 			</array>
 		</dict>
-		<key>indexer-parameter</key>
-		<dict>
-			<key>captures</key>
-			<dict>
-				<key>1</key>
-				<dict>
-					<key>name</key>
-					<string>variable.parameter.js</string>
-				</dict>
-			</dict>
-			<key>match</key>
-			<string>([a-zA-Z_$][\w$]*)(?=\:)</string>
-			<key>name</key>
-			<string>meta.indexer.parameter.js</string>
-		</dict>
-		<key>literal</key>
-		<dict>
-			<key>name</key>
-			<string>literal.js</string>
-=======
-					<string>entity.name.class.js</string>
-				</dict>
-			</dict>
-			<key>match</key>
-			<string>(?:\b(const)\s+)?\b(enum)\s+([a-zA-Z_$][\w$]*)</string>
-			<key>name</key>
-			<string>meta.enum.declaration.js</string>
-		</dict>
-		<key>expression</key>
-		<dict>
-			<key>name</key>
-			<string>meta.expression.js</string>
->>>>>>> 18c4a65c
-			<key>patterns</key>
-			<array>
-				<dict>
-					<key>include</key>
-<<<<<<< HEAD
-					<string>#numeric-literal</string>
-				</dict>
-				<dict>
-					<key>include</key>
-					<string>#boolean-literal</string>
-				</dict>
-				<dict>
-					<key>include</key>
-					<string>#null-literal</string>
-				</dict>
-				<dict>
-					<key>include</key>
-					<string>#undefined-literal</string>
-				</dict>
-				<dict>
-					<key>include</key>
-					<string>#array-literal</string>
-				</dict>
-				<dict>
-					<key>include</key>
-					<string>#this-literal</string>
-				</dict>
-			</array>
-		</dict>
-		<key>logic-operator</key>
-		<dict>
-			<key>match</key>
-			<string>\!|&amp;|~|\||&amp;&amp;|\|\|</string>
-			<key>name</key>
-			<string>keyword.operator.arithmetic.js</string>
-		</dict>
-		<key>method-declaration</key>
-		<dict>
-			<key>begin</key>
-			<string>\b(?:(abstract)\s+)?\b(?:(public|private|protected)\s+)?(?:(get|set)\s+)?(?:(new)|(?:([a-zA-Z_$][\.\w$]*)\s*(\??)))?\s*(?=\(|\&lt;)</string>
-			<key>beginCaptures</key>
-			<dict>
-				<key>1</key>
-				<dict>
-					<key>name</key>
-					<string>storage.modifier.js</string>
-				</dict>
-				<key>2</key>
-				<dict>
-					<key>name</key>
-					<string>storage.modifier.js</string>
-				</dict>
-				<key>3</key>
-				<dict>
-					<key>name</key>
-					<string>storage.type.property.js</string>
-				</dict>
-				<key>4</key>
-				<dict>
-					<key>name</key>
-					<string>keyword.operator.js</string>
-				</dict>
-				<key>5</key>
-				<dict>
-					<key>name</key>
-					<string>entity.name.function.js</string>
-				</dict>
-				<key>6</key>
-				<dict>
-					<key>name</key>
-					<string>keyword.operator.js</string>
-				</dict>
-			</dict>
-			<key>end</key>
-			<string>(?=\}|;|,)|(?&lt;=\})</string>
-			<key>name</key>
-			<string>meta.method.declaration.js</string>
-			<key>patterns</key>
-			<array>
-=======
-					<string>#for-in-simple</string>
-				</dict>
-				<dict>
-					<key>include</key>
-					<string>#string</string>
-				</dict>
-				<dict>
-					<key>include</key>
-					<string>#regex</string>
-				</dict>
-				<dict>
-					<key>include</key>
-					<string>#template</string>
-				</dict>
->>>>>>> 18c4a65c
-				<dict>
-					<key>include</key>
-					<string>#comment</string>
-				</dict>
-				<dict>
-					<key>include</key>
-<<<<<<< HEAD
-					<string>#type-parameters</string>
-				</dict>
-				<dict>
-					<key>include</key>
-					<string>#function-type-parameters</string>
-				</dict>
-				<dict>
-					<key>include</key>
-					<string>#type-annotation</string>
-				</dict>
-				<dict>
-					<key>include</key>
-					<string>#method-overload-declaration</string>
-				</dict>
-				<dict>
-					<key>include</key>
-					<string>#decl-block</string>
-				</dict>
-			</array>
-		</dict>
-		<key>method-overload-declaration</key>
-		<dict>
-			<key>captures</key>
-			<dict>
-				<key>1</key>
-				<dict>
-					<key>name</key>
-					<string>storage.modifier.js</string>
-				</dict>
-				<key>2</key>
-				<dict>
-					<key>name</key>
-					<string>keyword.operator.js</string>
-				</dict>
-				<key>3</key>
-				<dict>
-					<key>name</key>
-					<string>entity.name.function.js</string>
-				</dict>
-				<key>4</key>
-				<dict>
-					<key>name</key>
-					<string>keyword.operator.js</string>
-				</dict>
-			</dict>
-			<key>match</key>
-			<string>\b(?:(public|private|protected)\s+)?(?:(new)|(?:([a-zA-Z_$][\.\w$]*)\s*(\??)))?\s*(?=\(|\&lt;)</string>
-			<key>name</key>
-			<string>meta.method.overload.declaration.js</string>
-		</dict>
-		<key>new-expr</key>
-		<dict>
-			<key>begin</key>
-			<string>\b(new)\b</string>
-			<key>beginCaptures</key>
-			<dict>
-				<key>1</key>
-				<dict>
-					<key>name</key>
-					<string>keyword.operator.js</string>
-				</dict>
-			</dict>
-			<key>end</key>
-			<string>(?=[(;]|$)</string>
-			<key>name</key>
-			<string>new.expr.js</string>
-			<key>patterns</key>
-			<array>
-				<dict>
-					<key>include</key>
-					<string>#type</string>
-				</dict>
-				<dict>
-					<key>include</key>
-					<string>#comment</string>
-				</dict>
-			</array>
-		</dict>
-		<key>null-literal</key>
-		<dict>
-			<key>match</key>
-			<string>\b(null)\b</string>
-			<key>name</key>
-			<string>constant.language.null.js</string>
-		</dict>
-		<key>numeric-literal</key>
-		<dict>
-			<key>match</key>
-			<string>\b(?&lt;=[^$])((0(x|X)[0-9a-fA-F]+)|([0-9]+(\.[0-9]+)?))\b</string>
-			<key>name</key>
-			<string>constant.numeric.js</string>
-		</dict>
-		<key>object-body</key>
-		<dict>
-			<key>begin</key>
-			<string>\{</string>
-			<key>beginCaptures</key>
-			<dict>
-				<key>0</key>
-				<dict>
-					<key>name</key>
-					<string>meta.brace.curly.js</string>
-				</dict>
-			</dict>
-			<key>end</key>
-			<string>\}</string>
-			<key>endCaptures</key>
-			<dict>
-				<key>0</key>
-				<dict>
-					<key>name</key>
-					<string>meta.brace.curly.js</string>
-				</dict>
-			</dict>
-			<key>name</key>
-			<string>meta.object.body.js</string>
-			<key>patterns</key>
-			<array>
-				<dict>
-					<key>include</key>
-					<string>#string</string>
-				</dict>
-				<dict>
-					<key>include</key>
-					<string>#comment</string>
-				</dict>
-				<dict>
-					<key>include</key>
-					<string>#field-declaration</string>
-				</dict>
-				<dict>
-					<key>include</key>
-					<string>#method-declaration</string>
-				</dict>
-				<dict>
-					<key>include</key>
-					<string>#indexer-declaration</string>
-				</dict>
-				<dict>
-					<key>include</key>
-					<string>#type-annotation</string>
-				</dict>
-				<dict>
-					<key>include</key>
-					<string>#variable-initializer</string>
-				</dict>
-				<dict>
-					<key>include</key>
-					<string>#access-modifier</string>
-				</dict>
-				<dict>
-					<key>include</key>
-					<string>#static-modifier</string>
-				</dict>
-				<dict>
-					<key>include</key>
-					<string>#property-accessor</string>
-				</dict>
-			</array>
-		</dict>
-		<key>object-declaration</key>
-		<dict>
-			<key>begin</key>
-			<string>\b(?:(export)\s+)?\b(?:(abstract)\s+)?\b(?&lt;!\.)(class)\b</string>
-			<key>beginCaptures</key>
-			<dict>
-				<key>1</key>
-				<dict>
-					<key>name</key>
-					<string>storage.modifier.js</string>
-				</dict>
-				<key>2</key>
-				<dict>
-					<key>name</key>
-					<string>storage.modifier.js</string>
-				</dict>
-				<key>3</key>
-				<dict>
-					<key>name</key>
-					<string>storage.type.js</string>
-				</dict>
-			</dict>
-			<key>end</key>
-			<string>(?&lt;=\})</string>
-			<key>endCaptures</key>
-			<dict>
-				<key>1</key>
-				<dict>
-					<key>name</key>
-					<string>brace.curly.js</string>
-				</dict>
-			</dict>
-			<key>name</key>
-			<string>meta.declaration.object.js</string>
-			<key>patterns</key>
-			<array>
-				<dict>
-					<key>include</key>
-					<string>#comment</string>
-				</dict>
-				<dict>
-					<key>include</key>
-					<string>#object-heritage</string>
-				</dict>
-				<dict>
-					<key>include</key>
-					<string>#object-name</string>
-				</dict>
-				<dict>
-					<key>include</key>
-					<string>#type-parameters</string>
-				</dict>
-				<dict>
-					<key>include</key>
-					<string>#object-body</string>
-				</dict>
-			</array>
-		</dict>
-		<key>object-heritage</key>
-		<dict>
-			<key>begin</key>
-			<string>(?:\b(extends|implements))</string>
-			<key>beginCaptures</key>
-			<dict>
-				<key>1</key>
-				<dict>
-					<key>name</key>
-					<string>keyword.other.js</string>
-				</dict>
-			</dict>
-			<key>end</key>
-			<string>(?=\{)</string>
-			<key>endCaptures</key>
-			<dict>
-				<key>1</key>
-				<dict>
-					<key>name</key>
-					<string>brace.curly.js</string>
-				</dict>
-			</dict>
-			<key>name</key>
-			<string>meta.object.heritage.js</string>
-			<key>patterns</key>
-			<array>
-				<dict>
-					<key>include</key>
-					<string>#comment</string>
-				</dict>
-				<dict>
-					<key>include</key>
-					<string>#type-parameters</string>
-				</dict>
-				<dict>
-					<key>include</key>
-					<string>#object-heritage-parent</string>
-				</dict>
-			</array>
-		</dict>
-		<key>object-heritage-parent</key>
-		<dict>
-			<key>captures</key>
-			<dict>
-				<key>1</key>
-				<dict>
-					<key>name</key>
-					<string>storage.type.js</string>
-				</dict>
-			</dict>
-			<key>match</key>
-			<string>(?:\s*([a-zA-Z_$][\w$]*))</string>
-			<key>name</key>
-			<string>meta.object.heritage.parent.js</string>
-		</dict>
-		<key>object-member</key>
-		<dict>
-			<key>begin</key>
-			<string>[a-zA-Z_$][\w$]*\s*:</string>
-			<key>end</key>
-			<string>(?=,|\})</string>
-			<key>name</key>
-			<string>meta.object.member.js</string>
-=======
-					<string>#literal</string>
-				</dict>
-				<dict>
-					<key>include</key>
-					<string>#paren-expression</string>
-				</dict>
-				<dict>
-					<key>include</key>
-					<string>#var-expr</string>
-				</dict>
-				<dict>
-					<key>include</key>
-					<string>#declaration</string>
-				</dict>
-				<dict>
-					<key>include</key>
-					<string>#cast</string>
-				</dict>
-				<dict>
-					<key>include</key>
-					<string>#new-expr</string>
-				</dict>
-				<dict>
-					<key>include</key>
-					<string>#block</string>
-				</dict>
-				<dict>
-					<key>include</key>
-					<string>#expression-operator</string>
-				</dict>
-				<dict>
-					<key>include</key>
-					<string>#relational-operator</string>
-				</dict>
-				<dict>
-					<key>include</key>
-					<string>#arithmetic-operator</string>
-				</dict>
-				<dict>
-					<key>include</key>
-					<string>#logic-operator</string>
-				</dict>
-				<dict>
-					<key>include</key>
-					<string>#assignment-operator</string>
-				</dict>
-				<dict>
-					<key>include</key>
-					<string>#storage-keyword</string>
-				</dict>
-				<dict>
-					<key>include</key>
-					<string>#function-call</string>
-				</dict>
-				<dict>
-					<key>include</key>
-					<string>#switch-case</string>
-				</dict>
-				<dict>
-					<key>include</key>
-					<string>#control-statement</string>
-				</dict>
-			</array>
-		</dict>
-		<key>expression-operator</key>
-		<dict>
-			<key>match</key>
-			<string>=&gt;|\b(delete|export|import|in|instanceof|module|namespace|new|typeof|void)\b</string>
-			<key>name</key>
-			<string>keyword.operator.js</string>
-		</dict>
-		<key>field-declaration</key>
-		<dict>
-			<key>begin</key>
-			<string>(?&lt;!\()\s*((?:\b[a-zA-Z_$][\w$]*)|(?:\'[^']*\')|(?:\"[^"]*\"))\s*(\?\s*)?(?=(=|:))</string>
-			<key>beginCaptures</key>
-			<dict>
-				<key>1</key>
-				<dict>
-					<key>name</key>
-					<string>variable.js</string>
-				</dict>
-				<key>2</key>
-				<dict>
-					<key>name</key>
-					<string>keyword.operator.js</string>
-				</dict>
-			</dict>
-			<key>end</key>
-			<string>(?=\}|;|,)|(?&lt;=\})</string>
-			<key>name</key>
-			<string>meta.field.declaration.js</string>
-			<key>patterns</key>
-			<array>
-				<dict>
-					<key>include</key>
-					<string>#expression</string>
-				</dict>
-			</array>
-		</dict>
-		<key>for-in-simple</key>
-		<dict>
-			<key>captures</key>
-			<dict>
-				<key>1</key>
-				<dict>
-					<key>name</key>
-					<string>storage.type.js</string>
-				</dict>
-				<key>3</key>
-				<dict>
-					<key>name</key>
-					<string>keyword.operator.js</string>
-				</dict>
-			</dict>
-			<key>match</key>
-			<string>(?&lt;=\()\s*\b(var|let|const)\s+([a-zA-Z_$][\w$]*)\s+(in|of)\b</string>
-			<key>name</key>
-			<string>forin.expr.js</string>
-		</dict>
-		<key>function-call</key>
-		<dict>
-			<key>name</key>
-			<string>functioncall.expr.js</string>
-			<key>patterns</key>
-			<array>
-				<dict>
-					<key>include</key>
-					<string>#await-modifier</string>
-				</dict>
-				<dict>
-					<key>include</key>
-					<string>#type-parameters</string>
-				</dict>
-				<dict>
-					<key>include</key>
-					<string>#paren-expression</string>
-				</dict>
-			</array>
-		</dict>
-		<key>function-declaration</key>
-		<dict>
-			<key>begin</key>
-			<string>\b(?:(export)\s+)?(?:(async)\s+)?(function\b)(?:\s+([a-zA-Z_$][\w$]*))?\s*</string>
-			<key>beginCaptures</key>
-			<dict>
-				<key>1</key>
-				<dict>
-					<key>name</key>
-					<string>storage.modifier.js</string>
-				</dict>
-				<key>2</key>
-				<dict>
-					<key>name</key>
-					<string>storage.modifier.js</string>
-				</dict>
-				<key>3</key>
-				<dict>
-					<key>name</key>
-					<string>storage.type.function.js</string>
-				</dict>
-				<key>4</key>
-				<dict>
-					<key>name</key>
-					<string>entity.name.function.js</string>
-				</dict>
-			</dict>
-			<key>end</key>
-			<string>(?=;|\})|(?&lt;=\})</string>
-			<key>name</key>
-			<string>meta.function.js</string>
-			<key>patterns</key>
-			<array>
-				<dict>
-					<key>include</key>
-					<string>#comment</string>
-				</dict>
-				<dict>
-					<key>include</key>
-					<string>#type-parameters</string>
-				</dict>
-				<dict>
-					<key>include</key>
-					<string>#function-type-parameters</string>
-				</dict>
-				<dict>
-					<key>include</key>
-					<string>#return-type</string>
-				</dict>
-				<dict>
-					<key>include</key>
-					<string>#function-overload-declaration</string>
-				</dict>
-				<dict>
-					<key>include</key>
-					<string>#decl-block</string>
-				</dict>
-			</array>
-		</dict>
-		<key>function-overload-declaration</key>
-		<dict>
-			<key>captures</key>
-			<dict>
-				<key>1</key>
-				<dict>
-					<key>name</key>
-					<string>storage.modifier.js</string>
-				</dict>
-				<key>2</key>
-				<dict>
-					<key>name</key>
-					<string>storage.type.function.js</string>
-				</dict>
-				<key>3</key>
-				<dict>
-					<key>name</key>
-					<string>entity.name.function.js</string>
-				</dict>
-			</dict>
-			<key>match</key>
-			<string>\b(?:(export)\s+)?(function\b)(?:\s+([a-zA-Z_$][\w$]*))?\s*</string>
-			<key>name</key>
-			<string>meta.function.overload.js</string>
-		</dict>
-		<key>function-type-parameters</key>
-		<dict>
-			<key>begin</key>
-			<string>\(</string>
-			<key>beginCaptures</key>
-			<dict>
-				<key>0</key>
-				<dict>
-					<key>name</key>
-					<string>meta.brace.round.js</string>
-				</dict>
-			</dict>
-			<key>end</key>
-			<string>\)</string>
-			<key>endCaptures</key>
-			<dict>
-				<key>0</key>
-				<dict>
-					<key>name</key>
-					<string>meta.brace.round.js</string>
-				</dict>
-			</dict>
-			<key>name</key>
-			<string>meta.function.type.parameter.js</string>
-			<key>patterns</key>
-			<array>
-				<dict>
-					<key>include</key>
-					<string>#comment</string>
-				</dict>
-				<dict>
-					<key>include</key>
-					<string>#parameter-name</string>
-				</dict>
-				<dict>
-					<key>include</key>
-					<string>#type-annotation</string>
-				</dict>
-				<dict>
-					<key>include</key>
-					<string>#variable-initializer</string>
-				</dict>
-			</array>
-		</dict>
-		<key>indexer-declaration</key>
-		<dict>
-			<key>begin</key>
-			<string>\[</string>
-			<key>beginCaptures</key>
-			<dict>
-				<key>0</key>
-				<dict>
-					<key>name</key>
-					<string>meta.brace.square.js</string>
-				</dict>
-			</dict>
-			<key>end</key>
-			<string>(\])\s*(\?\s*)?|$</string>
-			<key>endCaptures</key>
-			<dict>
-				<key>1</key>
-				<dict>
-					<key>name</key>
-					<string>meta.brace.square.js</string>
-				</dict>
-				<key>2</key>
-				<dict>
-					<key>name</key>
-					<string>keyword.operator.js</string>
-				</dict>
-			</dict>
-			<key>name</key>
-			<string>meta.indexer.declaration.js</string>
-			<key>patterns</key>
-			<array>
-				<dict>
-					<key>include</key>
-					<string>#type-annotation</string>
-				</dict>
-				<dict>
-					<key>include</key>
-					<string>#indexer-parameter</string>
-				</dict>
-				<dict>
-					<key>include</key>
-					<string>#expression</string>
-				</dict>
-			</array>
-		</dict>
-		<key>indexer-parameter</key>
-		<dict>
-			<key>captures</key>
-			<dict>
-				<key>1</key>
-				<dict>
-					<key>name</key>
-					<string>variable.parameter.js</string>
-				</dict>
-			</dict>
-			<key>match</key>
-			<string>([a-zA-Z_$][\w$]*)(?=\:)</string>
-			<key>name</key>
-			<string>meta.indexer.parameter.js</string>
-		</dict>
-		<key>literal</key>
-		<dict>
-			<key>name</key>
-			<string>literal.js</string>
-			<key>patterns</key>
-			<array>
-				<dict>
-					<key>include</key>
-					<string>#numeric-literal</string>
-				</dict>
-				<dict>
-					<key>include</key>
-					<string>#boolean-literal</string>
-				</dict>
-				<dict>
-					<key>include</key>
-					<string>#null-literal</string>
-				</dict>
-				<dict>
-					<key>include</key>
-					<string>#undefined-literal</string>
-				</dict>
-				<dict>
-					<key>include</key>
-					<string>#array-literal</string>
-				</dict>
-				<dict>
-					<key>include</key>
-					<string>#this-literal</string>
-				</dict>
-			</array>
-		</dict>
-		<key>logic-operator</key>
-		<dict>
-			<key>match</key>
-			<string>\!|&amp;|~|\||&amp;&amp;|\|\|</string>
-			<key>name</key>
-			<string>keyword.operator.arithmetic.js</string>
-		</dict>
-		<key>method-declaration</key>
-		<dict>
-			<key>begin</key>
-			<string>\b(?:(abstract)\s+)?\b(?:(public|private|protected)\s+)?\b(?:(async)\s+)?(?:(get|set)\s+)?(?:(new)|(?:([a-zA-Z_$][\.\w$]*)\s*(\??)))?\s*(?=\(|\&lt;)</string>
-			<key>beginCaptures</key>
-			<dict>
-				<key>1</key>
-				<dict>
-					<key>name</key>
-					<string>storage.modifier.js</string>
-				</dict>
-				<key>2</key>
-				<dict>
-					<key>name</key>
-					<string>storage.modifier.js</string>
-				</dict>
-				<key>3</key>
-				<dict>
-					<key>name</key>
-					<string>storage.modifier.js</string>
-				</dict>
-				<key>4</key>
-				<dict>
-					<key>name</key>
-					<string>storage.type.property.js</string>
-				</dict>
-				<key>5</key>
-				<dict>
-					<key>name</key>
-					<string>keyword.operator.js</string>
-				</dict>
-				<key>6</key>
-				<dict>
-					<key>name</key>
-					<string>entity.name.function.js</string>
-				</dict>
-				<key>7</key>
-				<dict>
-					<key>name</key>
-					<string>keyword.operator.js</string>
-				</dict>
-			</dict>
-			<key>end</key>
-			<string>(?=\}|;|,)|(?&lt;=\})</string>
-			<key>name</key>
-			<string>meta.method.declaration.js</string>
-			<key>patterns</key>
-			<array>
-				<dict>
-					<key>include</key>
-					<string>#comment</string>
-				</dict>
-				<dict>
-					<key>include</key>
-					<string>#type-parameters</string>
-				</dict>
-				<dict>
-					<key>include</key>
-					<string>#function-type-parameters</string>
-				</dict>
-				<dict>
-					<key>include</key>
-					<string>#type-annotation</string>
-				</dict>
-				<dict>
-					<key>include</key>
-					<string>#method-overload-declaration</string>
-				</dict>
-				<dict>
-					<key>include</key>
-					<string>#decl-block</string>
-				</dict>
-			</array>
-		</dict>
-		<key>method-overload-declaration</key>
-		<dict>
-			<key>captures</key>
-			<dict>
-				<key>1</key>
-				<dict>
-					<key>name</key>
-					<string>storage.modifier.js</string>
-				</dict>
-				<key>2</key>
-				<dict>
-					<key>name</key>
-					<string>keyword.operator.js</string>
-				</dict>
-				<key>3</key>
-				<dict>
-					<key>name</key>
-					<string>entity.name.function.js</string>
-				</dict>
-				<key>4</key>
-				<dict>
-					<key>name</key>
-					<string>keyword.operator.js</string>
-				</dict>
-			</dict>
-			<key>match</key>
-			<string>\b(?:(public|private|protected)\s+)?(?:(new)|(?:([a-zA-Z_$][\.\w$]*)\s*(\??)))?\s*(?=\(|\&lt;)</string>
-			<key>name</key>
-			<string>meta.method.overload.declaration.js</string>
-		</dict>
-		<key>new-expr</key>
-		<dict>
-			<key>begin</key>
-			<string>\b(new)\b</string>
-			<key>beginCaptures</key>
-			<dict>
-				<key>1</key>
-				<dict>
-					<key>name</key>
-					<string>keyword.operator.js</string>
-				</dict>
-			</dict>
-			<key>end</key>
-			<string>(?=[(;]|$)</string>
-			<key>name</key>
-			<string>new.expr.js</string>
-			<key>patterns</key>
-			<array>
-				<dict>
-					<key>include</key>
-					<string>#type</string>
-				</dict>
-				<dict>
-					<key>include</key>
-					<string>#comment</string>
-				</dict>
-			</array>
-		</dict>
-		<key>null-literal</key>
-		<dict>
-			<key>match</key>
-			<string>\b(null)\b</string>
-			<key>name</key>
-			<string>constant.language.null.js</string>
-		</dict>
-		<key>numeric-literal</key>
-		<dict>
-			<key>match</key>
-			<string>\b(?&lt;=[^$])((0(x|X)[0-9a-fA-F]+)|([0-9]+(\.[0-9]+)?))\b</string>
-			<key>name</key>
-			<string>constant.numeric.js</string>
-		</dict>
-		<key>object-body</key>
-		<dict>
-			<key>begin</key>
-			<string>\{</string>
-			<key>beginCaptures</key>
-			<dict>
-				<key>0</key>
-				<dict>
-					<key>name</key>
-					<string>meta.brace.curly.js</string>
-				</dict>
-			</dict>
-			<key>end</key>
-			<string>\}</string>
-			<key>endCaptures</key>
-			<dict>
-				<key>0</key>
-				<dict>
-					<key>name</key>
-					<string>meta.brace.curly.js</string>
-				</dict>
-			</dict>
-			<key>name</key>
-			<string>meta.object.body.js</string>
-			<key>patterns</key>
-			<array>
-				<dict>
-					<key>include</key>
-					<string>#string</string>
-				</dict>
-				<dict>
-					<key>include</key>
-					<string>#comment</string>
-				</dict>
-				<dict>
-					<key>include</key>
-					<string>#field-declaration</string>
-				</dict>
-				<dict>
-					<key>include</key>
-					<string>#method-declaration</string>
-				</dict>
-				<dict>
-					<key>include</key>
-					<string>#indexer-declaration</string>
-				</dict>
-				<dict>
-					<key>include</key>
-					<string>#type-annotation</string>
-				</dict>
-				<dict>
-					<key>include</key>
-					<string>#variable-initializer</string>
-				</dict>
-				<dict>
-					<key>include</key>
-					<string>#access-modifier</string>
-				</dict>
-				<dict>
-					<key>include</key>
-					<string>#static-modifier</string>
-				</dict>
-				<dict>
-					<key>include</key>
-					<string>#property-accessor</string>
-				</dict>
-			</array>
-		</dict>
-		<key>object-declaration</key>
-		<dict>
-			<key>begin</key>
-			<string>\b(?:(export)\s+)?\b(?:(abstract)\s+)?\b(?&lt;!\.)(class)\b</string>
-			<key>beginCaptures</key>
-			<dict>
-				<key>1</key>
-				<dict>
-					<key>name</key>
-					<string>storage.modifier.js</string>
-				</dict>
-				<key>2</key>
-				<dict>
-					<key>name</key>
-					<string>storage.modifier.js</string>
-				</dict>
-				<key>3</key>
-				<dict>
-					<key>name</key>
-					<string>storage.type.js</string>
-				</dict>
-			</dict>
-			<key>end</key>
-			<string>(?&lt;=\})</string>
-			<key>endCaptures</key>
-			<dict>
-				<key>1</key>
-				<dict>
-					<key>name</key>
-					<string>brace.curly.js</string>
-				</dict>
-			</dict>
-			<key>name</key>
-			<string>meta.declaration.object.js</string>
-			<key>patterns</key>
-			<array>
-				<dict>
-					<key>include</key>
-					<string>#comment</string>
-				</dict>
-				<dict>
-					<key>include</key>
-					<string>#object-heritage</string>
-				</dict>
-				<dict>
-					<key>include</key>
-					<string>#object-name</string>
-				</dict>
-				<dict>
-					<key>include</key>
-					<string>#type-parameters</string>
-				</dict>
-				<dict>
-					<key>include</key>
-					<string>#object-body</string>
-				</dict>
-			</array>
-		</dict>
-		<key>object-heritage</key>
-		<dict>
-			<key>begin</key>
-			<string>(?:\b(extends|implements))</string>
-			<key>beginCaptures</key>
-			<dict>
-				<key>1</key>
-				<dict>
-					<key>name</key>
-					<string>keyword.other.js</string>
-				</dict>
-			</dict>
-			<key>end</key>
-			<string>(?=\{)</string>
-			<key>endCaptures</key>
-			<dict>
-				<key>1</key>
-				<dict>
-					<key>name</key>
-					<string>brace.curly.js</string>
-				</dict>
-			</dict>
-			<key>name</key>
-			<string>meta.object.heritage.js</string>
->>>>>>> 18c4a65c
-			<key>patterns</key>
-			<array>
-				<dict>
-					<key>include</key>
-<<<<<<< HEAD
-					<string>#expression</string>
-				</dict>
-			</array>
-		</dict>
-		<key>object-name</key>
-		<dict>
-			<key>captures</key>
-			<dict>
-				<key>0</key>
-				<dict>
-					<key>name</key>
-					<string>entity.name.class.js</string>
-				</dict>
-			</dict>
-			<key>match</key>
-			<string>[a-zA-Z_$][\w$]*</string>
-			<key>name</key>
-			<string>meta.object.name.js</string>
-		</dict>
-		<key>parameter-name</key>
-		<dict>
-			<key>captures</key>
-			<dict>
-				<key>1</key>
-				<dict>
-					<key>name</key>
-					<string>storage.modifier.js</string>
-				</dict>
-				<key>2</key>
-				<dict>
-					<key>name</key>
-					<string>keyword.operator.js</string>
-				</dict>
-				<key>3</key>
-				<dict>
-					<key>name</key>
-					<string>variable.parameter.js</string>
-				</dict>
-				<key>4</key>
-				<dict>
-					<key>name</key>
-					<string>keyword.operator.js</string>
-				</dict>
-			</dict>
-			<key>match</key>
-			<string>(?:\s*\b(public|private|protected)\b\s+)?(\.\.\.)?\s*([a-zA-Z_$][\w$]*)\s*(\??)</string>
-			<key>name</key>
-			<string>parameter.name.js</string>
-		</dict>
-		<key>paren-expression</key>
-		<dict>
-			<key>begin</key>
-			<string>\(</string>
-			<key>beginCaptures</key>
-			<dict>
-				<key>0</key>
-				<dict>
-					<key>name</key>
-					<string>meta.brace.paren.js</string>
-				</dict>
-			</dict>
-			<key>end</key>
-			<string>\)</string>
-			<key>endCaptures</key>
-			<dict>
-				<key>0</key>
-				<dict>
-					<key>name</key>
-					<string>meta.brace.paren.js</string>
-				</dict>
-			</dict>
-=======
-					<string>#comment</string>
-				</dict>
-				<dict>
-					<key>include</key>
-					<string>#type-parameters</string>
-				</dict>
-				<dict>
-					<key>include</key>
-					<string>#object-heritage-parent</string>
-				</dict>
-			</array>
-		</dict>
-		<key>object-heritage-parent</key>
-		<dict>
-			<key>captures</key>
-			<dict>
-				<key>1</key>
-				<dict>
-					<key>name</key>
-					<string>storage.type.js</string>
-				</dict>
-			</dict>
-			<key>match</key>
-			<string>(?:\s*([a-zA-Z_$][\w$]*))</string>
-			<key>name</key>
-			<string>meta.object.heritage.parent.js</string>
-		</dict>
-		<key>object-member</key>
-		<dict>
-			<key>begin</key>
-			<string>[a-zA-Z_$][\w$]*\s*:</string>
-			<key>end</key>
-			<string>(?=,|\})</string>
-			<key>name</key>
-			<string>meta.object.member.js</string>
->>>>>>> 18c4a65c
-			<key>patterns</key>
-			<array>
-				<dict>
-					<key>include</key>
-					<string>#expression</string>
-				</dict>
-			</array>
-		</dict>
-<<<<<<< HEAD
 		<key>property-accessor</key>
 		<dict>
 			<key>match</key>
@@ -1940,80 +1113,10 @@
 			<string>"|(?=$)</string>
 			<key>name</key>
 			<string>string.double.js</string>
-=======
-		<key>object-name</key>
-		<dict>
-			<key>captures</key>
-			<dict>
-				<key>0</key>
-				<dict>
-					<key>name</key>
-					<string>entity.name.class.js</string>
-				</dict>
-			</dict>
-			<key>match</key>
-			<string>[a-zA-Z_$][\w$]*</string>
-			<key>name</key>
-			<string>meta.object.name.js</string>
-		</dict>
-		<key>parameter-name</key>
-		<dict>
-			<key>captures</key>
-			<dict>
-				<key>1</key>
-				<dict>
-					<key>name</key>
-					<string>storage.modifier.js</string>
-				</dict>
-				<key>2</key>
-				<dict>
-					<key>name</key>
-					<string>keyword.operator.js</string>
-				</dict>
-				<key>3</key>
-				<dict>
-					<key>name</key>
-					<string>variable.parameter.js</string>
-				</dict>
-				<key>4</key>
-				<dict>
-					<key>name</key>
-					<string>keyword.operator.js</string>
-				</dict>
-			</dict>
-			<key>match</key>
-			<string>(?:\s*\b(public|private|protected)\b\s+)?(\.\.\.)?\s*([a-zA-Z_$][\w$]*)\s*(\??)</string>
-			<key>name</key>
-			<string>parameter.name.js</string>
-		</dict>
-		<key>paren-expression</key>
-		<dict>
-			<key>begin</key>
-			<string>\(</string>
-			<key>beginCaptures</key>
-			<dict>
-				<key>0</key>
-				<dict>
-					<key>name</key>
-					<string>meta.brace.paren.js</string>
-				</dict>
-			</dict>
-			<key>end</key>
-			<string>\)</string>
-			<key>endCaptures</key>
-			<dict>
-				<key>0</key>
-				<dict>
-					<key>name</key>
-					<string>meta.brace.paren.js</string>
-				</dict>
-			</dict>
->>>>>>> 18c4a65c
-			<key>patterns</key>
-			<array>
-				<dict>
-					<key>include</key>
-<<<<<<< HEAD
+			<key>patterns</key>
+			<array>
+				<dict>
+					<key>include</key>
 					<string>#string-character-escape</string>
 				</dict>
 			</array>
@@ -2134,121 +1237,10 @@
 			<string>:</string>
 			<key>name</key>
 			<string>case.expr.js</string>
-=======
-					<string>#expression</string>
-				</dict>
-			</array>
-		</dict>
-		<key>property-accessor</key>
-		<dict>
-			<key>match</key>
-			<string>\b(get|set)\b</string>
-			<key>name</key>
-			<string>storage.type.property.js</string>
-		</dict>
-		<key>qstring-double</key>
-		<dict>
-			<key>begin</key>
-			<string>"</string>
-			<key>end</key>
-			<string>"|(?=$)</string>
-			<key>name</key>
-			<string>string.double.js</string>
-			<key>patterns</key>
-			<array>
-				<dict>
-					<key>include</key>
-					<string>#string-character-escape</string>
-				</dict>
-			</array>
-		</dict>
-		<key>qstring-single</key>
-		<dict>
-			<key>begin</key>
-			<string>'</string>
-			<key>end</key>
-			<string>'|(?=$)</string>
-			<key>name</key>
-			<string>string.single.js</string>
-			<key>patterns</key>
-			<array>
-				<dict>
-					<key>include</key>
-					<string>#string-character-escape</string>
-				</dict>
-			</array>
-		</dict>
-		<key>regex</key>
-		<dict>
-			<key>begin</key>
-			<string>(?&lt;=[=(:,\[]|^|return|&amp;&amp;|\|\||!)\s*(/)(?![/*+{}?])</string>
-			<key>end</key>
-			<string>$|(/)[igm]*</string>
-			<key>name</key>
-			<string>string.regex.js</string>
-			<key>patterns</key>
-			<array>
-				<dict>
-					<key>match</key>
-					<string>\\.</string>
-					<key>name</key>
-					<string>constant.character.escape.js</string>
-				</dict>
-				<dict>
-					<key>match</key>
-					<string>\[(\\\]|[^\]])*\]</string>
-					<key>name</key>
-					<string>constant.character.class.js</string>
-				</dict>
-			</array>
-		</dict>
-		<key>relational-operator</key>
-		<dict>
-			<key>match</key>
-			<string>===|==|=|!=|!==|&lt;=|&gt;=|&lt;&gt;|&lt;|&gt;</string>
-			<key>name</key>
-			<string>keyword.operator.comparison.js</string>
-		</dict>
-		<key>return-type</key>
-		<dict>
-			<key>begin</key>
-			<string>(?&lt;=\))\s*:</string>
-			<key>end</key>
-			<string>(?=$)|(?=\{|;|//)</string>
-			<key>name</key>
-			<string>meta.return.type.js</string>
-			<key>patterns</key>
-			<array>
-				<dict>
-					<key>include</key>
-					<string>#type</string>
-				</dict>
-			</array>
-		</dict>
-		<key>static-modifier</key>
-		<dict>
-			<key>match</key>
-			<string>\b(static)\b</string>
-			<key>name</key>
-			<string>keyword.other.js</string>
-		</dict>
-		<key>storage-keyword</key>
-		<dict>
-			<key>match</key>
-			<string>\b(number|boolean|string|any|var|let|function|const)\b</string>
-			<key>name</key>
-			<string>storage.type.js</string>
-		</dict>
-		<key>string</key>
-		<dict>
-			<key>name</key>
-			<string>string.js</string>
->>>>>>> 18c4a65c
-			<key>patterns</key>
-			<array>
-				<dict>
-					<key>include</key>
-<<<<<<< HEAD
+			<key>patterns</key>
+			<array>
+				<dict>
+					<key>include</key>
 					<string>#expression</string>
 				</dict>
 			</array>
@@ -2297,44 +1289,10 @@
 			<string>(?=(\$\{|`))</string>
 			<key>name</key>
 			<string>string.template.js</string>
-=======
-					<string>#qstring-single</string>
-				</dict>
-				<dict>
-					<key>include</key>
-					<string>#qstring-double</string>
-				</dict>
-			</array>
-		</dict>
-		<key>string-character-escape</key>
-		<dict>
-			<key>match</key>
-			<string>\\(x\h{2}|[0-2][0-7]{,2}|3[0-6][0-7]?|37[0-7]?|[4-7][0-7]?|.|$)</string>
-			<key>name</key>
-			<string>constant.character.escape</string>
-		</dict>
-		<key>switch-case</key>
-		<dict>
-			<key>begin</key>
-			<string>(?&lt;!\.)\b(case|default)\b</string>
-			<key>beginCaptures</key>
-			<dict>
-				<key>1</key>
-				<dict>
-					<key>name</key>
-					<string>keyword.control.js</string>
-				</dict>
-			</dict>
-			<key>end</key>
-			<string>:</string>
-			<key>name</key>
-			<string>case.expr.js</string>
->>>>>>> 18c4a65c
-			<key>patterns</key>
-			<array>
-				<dict>
-					<key>include</key>
-<<<<<<< HEAD
+			<key>patterns</key>
+			<array>
+				<dict>
+					<key>include</key>
 					<string>#string-character-escape</string>
 				</dict>
 			</array>
@@ -2342,67 +1300,6 @@
 		<key>template-substitution-element</key>
 		<dict>
 			<key>begin</key>
-=======
-					<string>#expression</string>
-				</dict>
-			</array>
-		</dict>
-		<key>template</key>
-		<dict>
-			<key>begin</key>
-			<string>`</string>
-			<key>beginCaptures</key>
-			<dict>
-				<key>0</key>
-				<dict>
-					<key>name</key>
-					<string>string.template.js</string>
-				</dict>
-			</dict>
-			<key>end</key>
-			<string>`</string>
-			<key>endCaptures</key>
-			<dict>
-				<key>0</key>
-				<dict>
-					<key>name</key>
-					<string>string.template.js</string>
-				</dict>
-			</dict>
-			<key>name</key>
-			<string>meta.template.js</string>
-			<key>patterns</key>
-			<array>
-				<dict>
-					<key>include</key>
-					<string>#template-substitution-element</string>
-				</dict>
-				<dict>
-					<key>include</key>
-					<string>#template-string-contents</string>
-				</dict>
-			</array>
-		</dict>
-		<key>template-string-contents</key>
-		<dict>
-			<key>begin</key>
-			<string>.*?</string>
-			<key>end</key>
-			<string>(?=(\$\{|`))</string>
-			<key>name</key>
-			<string>string.template.js</string>
-			<key>patterns</key>
-			<array>
-				<dict>
-					<key>include</key>
-					<string>#string-character-escape</string>
-				</dict>
-			</array>
-		</dict>
-		<key>template-substitution-element</key>
-		<dict>
-			<key>begin</key>
->>>>>>> 18c4a65c
 			<string>\$\{</string>
 			<key>beginCaptures</key>
 			<dict>
