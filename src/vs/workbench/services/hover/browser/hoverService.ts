/*---------------------------------------------------------------------------------------------
 *  Copyright (c) Microsoft Corporation. All rights reserved.
 *  Licensed under the MIT License. See License.txt in the project root for license information.
 *--------------------------------------------------------------------------------------------*/

import 'vs/css!./media/hover';
import { registerSingleton } from 'vs/platform/instantiation/common/extensions';
import { registerThemingParticipant } from 'vs/platform/theme/common/themeService';
import { editorHoverBackground, editorHoverBorder, textLinkForeground, editorHoverForeground, editorHoverStatusBarBackground, textCodeBlockBackground, widgetShadow, textLinkActiveForeground, focusBorder, toolbarHoverBackground } from 'vs/platform/theme/common/colorRegistry';
import { IHoverService, IHoverOptions, IHoverWidget } from 'vs/workbench/services/hover/browser/hover';
import { IContextMenuService, IContextViewService } from 'vs/platform/contextview/browser/contextView';
import { IInstantiationService } from 'vs/platform/instantiation/common/instantiation';
import { HoverWidget } from 'vs/workbench/services/hover/browser/hoverWidget';
import { IContextViewProvider, IDelegate } from 'vs/base/browser/ui/contextview/contextview';
import { DisposableStore, IDisposable, toDisposable } from 'vs/base/common/lifecycle';
import { addDisposableListener, EventType } from 'vs/base/browser/dom';

export class HoverService implements IHoverService {
	declare readonly _serviceBrand: undefined;

	private _currentHoverOptions: IHoverOptions | undefined;
	private _currentHover: HoverWidget | undefined;

	constructor(
		@IInstantiationService private readonly _instantiationService: IInstantiationService,
		@IContextViewService private readonly _contextViewService: IContextViewService,
		@IContextMenuService contextMenuService: IContextMenuService
	) {
		contextMenuService.onDidShowContextMenu(() => this.hideHover());
	}

	showHover(options: IHoverOptions, focus?: boolean): IHoverWidget | undefined {
		if (this._currentHoverOptions === options) {
			return undefined;
		}
		this._currentHoverOptions = options;

		const hoverDisposables = new DisposableStore();
		const hover = this._instantiationService.createInstance(HoverWidget, options);
		hover.onDispose(() => {
			this._currentHoverOptions = undefined;
			hoverDisposables.dispose();
		});
		const provider = this._contextViewService as IContextViewProvider;
		provider.showContextView(new HoverContextViewDelegate(hover, focus));
		hover.onRequestLayout(() => provider.layout());
		if ('targetElements' in options.target) {
			for (const element of options.target.targetElements) {
				hoverDisposables.add(addDisposableListener(element, EventType.CLICK, () => this.hideHover()));
			}
		} else {
			hoverDisposables.add(addDisposableListener(options.target, EventType.CLICK, () => this.hideHover()));
		}
<<<<<<< HEAD
		const focusedElement = <HTMLElement | null>document.activeElement;
		if (focusedElement) {
			hoverDisposables.add(addDisposableListener(focusedElement, EventType.KEY_DOWN, e => {
				if (e.key === 'Alt') {
					hover.isLocked = true;
					return;
				}
				this.hideHover();
			}));
			hoverDisposables.add(addDisposableListener(focusedElement, EventType.KEY_UP, e => {
				if (e.key === 'Alt') {
					hover.isLocked = false;
					return;
				}
			}));
=======
		if (options.hideOnKeyDown) {
			const focusedElement = document.activeElement;
			if (focusedElement) {
				hoverDisposables.add(addDisposableListener(focusedElement, EventType.KEY_DOWN, () => this.hideHover()));
			}
>>>>>>> 8213f7d4
		}

		if ('IntersectionObserver' in window) {
			const observer = new IntersectionObserver(e => this._intersectionChange(e, hover), { threshold: 0 });
			const firstTargetElement = 'targetElements' in options.target ? options.target.targetElements[0] : options.target;
			observer.observe(firstTargetElement);
			hoverDisposables.add(toDisposable(() => observer.disconnect()));
		}

		this._currentHover = hover;

		return hover;
	}

	hideHover(): void {
		if (this._currentHover?.isLocked || !this._currentHoverOptions) {
			return;
		}
		this._currentHover = undefined;
		this._currentHoverOptions = undefined;
		this._contextViewService.hideContextView();
	}

	private _intersectionChange(entries: IntersectionObserverEntry[], hover: IDisposable): void {
		const entry = entries[entries.length - 1];
		if (!entry.isIntersecting) {
			hover.dispose();
		}
	}
}

class HoverContextViewDelegate implements IDelegate {

	get anchorPosition() {
		return this._hover.anchor;
	}

	constructor(
		private readonly _hover: HoverWidget,
		private readonly _focus: boolean = false
	) {
	}

	render(container: HTMLElement) {
		this._hover.render(container);
		if (this._focus) {
			this._hover.focus();
		}
		return this._hover;
	}

	getAnchor() {
		return {
			x: this._hover.x,
			y: this._hover.y
		};
	}

	layout() {
		this._hover.layout();
	}
}

registerSingleton(IHoverService, HoverService, true);

registerThemingParticipant((theme, collector) => {
	const hoverBackground = theme.getColor(editorHoverBackground);
	if (hoverBackground) {
		collector.addRule(`.monaco-workbench .workbench-hover { background-color: ${hoverBackground}; }`);
		collector.addRule(`.monaco-workbench .workbench-hover-pointer:after { background-color: ${hoverBackground}; }`);
	}
	const hoverBorder = theme.getColor(editorHoverBorder);
	if (hoverBorder) {
		collector.addRule(`.monaco-workbench .workbench-hover { border: 1px solid ${hoverBorder}; }`);
		collector.addRule(`.monaco-workbench .workbench-hover-container.locked .workbench-hover { outline: 1px solid ${hoverBorder}; }`);

		collector.addRule(`.monaco-workbench .workbench-hover .hover-row:not(:first-child):not(:empty) { border-top: 1px solid ${hoverBorder.transparent(0.5)}; }`);
		collector.addRule(`.monaco-workbench .workbench-hover hr { border-top: 1px solid ${hoverBorder.transparent(0.5)}; }`);
		collector.addRule(`.monaco-workbench .workbench-hover hr { border-bottom: 0px solid ${hoverBorder.transparent(0.5)}; }`);

		collector.addRule(`.monaco-workbench .workbench-hover-pointer:after { border-right: 1px solid ${hoverBorder}; }`);
		collector.addRule(`.monaco-workbench .workbench-hover-pointer:after { border-bottom: 1px solid ${hoverBorder}; }`);
	}
	const focus = theme.getColor(focusBorder);
	if (focus) {
		collector.addRule(`.monaco-workbench .workbench-hover-container.locked .workbench-hover:focus { outline-color: ${focus}; }`);
		collector.addRule(`.monaco-workbench .workbench-hover-lock:focus { outline: 1px solid ${focus}; }`);
	}
	const toolbarHoverBackgroundColor = theme.getColor(toolbarHoverBackground);
	if (toolbarHoverBackgroundColor) {
		collector.addRule(`.monaco-workbench .workbench-hover-container.locked .workbench-hover-lock:hover { background-color: ${toolbarHoverBackgroundColor}; }`);
	}
	const link = theme.getColor(textLinkForeground);
	if (link) {
		collector.addRule(`.monaco-workbench .workbench-hover a { color: ${link}; }`);
	}
	const linkHover = theme.getColor(textLinkActiveForeground);
	if (linkHover) {
		collector.addRule(`.monaco-workbench .workbench-hover a:hover { color: ${linkHover}; }`);
	}
	const hoverForeground = theme.getColor(editorHoverForeground);
	if (hoverForeground) {
		collector.addRule(`.monaco-workbench .workbench-hover { color: ${hoverForeground}; }`);
	}
	const actionsBackground = theme.getColor(editorHoverStatusBarBackground);
	if (actionsBackground) {
		collector.addRule(`.monaco-workbench .workbench-hover .hover-row .actions { background-color: ${actionsBackground}; }`);
	}
	const codeBackground = theme.getColor(textCodeBlockBackground);
	if (codeBackground) {
		collector.addRule(`.monaco-workbench .workbench-hover code { background-color: ${codeBackground}; }`);
	}
});

registerThemingParticipant((theme, collector) => {
	const widgetShadowColor = theme.getColor(widgetShadow);
	if (widgetShadowColor) {
		collector.addRule(`.monaco-workbench .workbench-hover { box-shadow: 0 2px 8px ${widgetShadowColor}; }`);
	}
});<|MERGE_RESOLUTION|>--- conflicted
+++ resolved
@@ -51,7 +51,6 @@
 		} else {
 			hoverDisposables.add(addDisposableListener(options.target, EventType.CLICK, () => this.hideHover()));
 		}
-<<<<<<< HEAD
 		const focusedElement = <HTMLElement | null>document.activeElement;
 		if (focusedElement) {
 			hoverDisposables.add(addDisposableListener(focusedElement, EventType.KEY_DOWN, e => {
@@ -67,13 +66,12 @@
 					return;
 				}
 			}));
-=======
+		}
 		if (options.hideOnKeyDown) {
 			const focusedElement = document.activeElement;
 			if (focusedElement) {
 				hoverDisposables.add(addDisposableListener(focusedElement, EventType.KEY_DOWN, () => this.hideHover()));
 			}
->>>>>>> 8213f7d4
 		}
 
 		if ('IntersectionObserver' in window) {
