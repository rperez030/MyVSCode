/*---------------------------------------------------------------------------------------------
 *  Copyright (c) Microsoft Corporation. All rights reserved.
 *  Licensed under the MIT License. See License.txt in the project root for license information.
 *--------------------------------------------------------------------------------------------*/
import * as nls from 'vs/nls';
import { Disposable, IDisposable } from 'vs/base/common/lifecycle';
import { IWorkbenchContribution } from 'vs/workbench/common/contributions';
import { Extensions, IViewContainersRegistry, IViewsRegistry, IViewsService, ViewContainer, ViewContainerLocation } from 'vs/workbench/common/views';
import { Attributes, AutoTunnelSource, IRemoteExplorerService, makeAddress, mapHasAddressLocalhostOrAllInterfaces, OnPortForward, PORT_AUTO_FORWARD_SETTING, PORT_AUTO_SOURCE_SETTING, PORT_AUTO_SOURCE_SETTING_OUTPUT, PORT_AUTO_SOURCE_SETTING_PROCESS, TUNNEL_VIEW_CONTAINER_ID, TUNNEL_VIEW_ID } from 'vs/workbench/services/remote/common/remoteExplorerService';
import { forwardedPortsViewEnabled, ForwardPortAction, OpenPortInBrowserAction, TunnelPanel, TunnelPanelDescriptor, TunnelViewModel, OpenPortInPreviewAction, openPreviewEnabledContext } from 'vs/workbench/contrib/remote/browser/tunnelView';
import { IContextKeyService } from 'vs/platform/contextkey/common/contextkey';
import { IWorkbenchEnvironmentService } from 'vs/workbench/services/environment/common/environmentService';
import { Registry } from 'vs/platform/registry/common/platform';
import { IStatusbarEntry, IStatusbarEntryAccessor, IStatusbarService, StatusbarAlignment } from 'vs/workbench/services/statusbar/browser/statusbar';
import { UrlFinder } from 'vs/workbench/contrib/remote/browser/urlFinder';
import Severity from 'vs/base/common/severity';
import { IConfigurationService } from 'vs/platform/configuration/common/configuration';
import { INotificationHandle, INotificationService, IPromptChoice } from 'vs/platform/notification/common/notification';
import { IOpenerService } from 'vs/platform/opener/common/opener';
import { ITerminalService } from 'vs/workbench/contrib/terminal/browser/terminal';
import { IDebugService } from 'vs/workbench/contrib/debug/common/debug';
import { IRemoteAgentService } from 'vs/workbench/services/remote/common/remoteAgentService';
import { isWeb, OperatingSystem } from 'vs/base/common/platform';
import { ITunnelService, RemoteTunnel } from 'vs/platform/tunnel/common/tunnel';
import { SyncDescriptor } from 'vs/platform/instantiation/common/descriptors';
import { ViewPaneContainer } from 'vs/workbench/browser/parts/views/viewPaneContainer';
import { IActivityService, NumberBadge } from 'vs/workbench/services/activity/common/activity';
import { portsViewIcon } from 'vs/workbench/contrib/remote/browser/remoteIcons';
import { Event } from 'vs/base/common/event';
import { IExternalUriOpenerService } from 'vs/workbench/contrib/externalUriOpener/common/externalUriOpenerService';
import { IHostService } from 'vs/workbench/services/host/browser/host';
import { IConfigurationRegistry, Extensions as ConfigurationExtensions } from 'vs/platform/configuration/common/configurationRegistry';
import { ILogService } from 'vs/platform/log/common/log';

export const VIEWLET_ID = 'workbench.view.remote';

export class ForwardedPortsView extends Disposable implements IWorkbenchContribution {
	private contextKeyListener?: IDisposable;
	private _activityBadge?: IDisposable;
	private entryAccessor: IStatusbarEntryAccessor | undefined;

	constructor(
		@IContextKeyService private readonly contextKeyService: IContextKeyService,
		@IWorkbenchEnvironmentService private readonly environmentService: IWorkbenchEnvironmentService,
		@IRemoteExplorerService private readonly remoteExplorerService: IRemoteExplorerService,
		@ITunnelService private readonly tunnelService: ITunnelService,
		@IActivityService private readonly activityService: IActivityService,
		@IStatusbarService private readonly statusbarService: IStatusbarService,
	) {
		super();
		this._register(Registry.as<IViewsRegistry>(Extensions.ViewsRegistry).registerViewWelcomeContent(TUNNEL_VIEW_ID, {
			content: `No forwarded ports. Forward a port to access your running services locally.\n[Forward a Port](command:${ForwardPortAction.INLINE_ID})`,
		}));
		this.enableBadgeAndStatusBar();
		this.enableForwardedPortsView();
	}

	private async getViewContainer(): Promise<ViewContainer | null> {
		return Registry.as<IViewContainersRegistry>(Extensions.ViewContainersRegistry).registerViewContainer({
			id: TUNNEL_VIEW_CONTAINER_ID,
			title: nls.localize('ports', "Ports"),
			icon: portsViewIcon,
			ctorDescriptor: new SyncDescriptor(ViewPaneContainer, [TUNNEL_VIEW_CONTAINER_ID, { mergeViewWithContainerWhenSingleView: true }]),
			storageId: TUNNEL_VIEW_CONTAINER_ID,
			hideIfEmpty: true,
			order: 5
		}, ViewContainerLocation.Panel);
	}

	private async enableForwardedPortsView() {
		if (this.contextKeyListener) {
			this.contextKeyListener.dispose();
			this.contextKeyListener = undefined;
		}

		const viewEnabled: boolean = !!forwardedPortsViewEnabled.getValue(this.contextKeyService);

		if (this.environmentService.remoteAuthority && viewEnabled) {
			const viewContainer = await this.getViewContainer();
			const tunnelPanelDescriptor = new TunnelPanelDescriptor(new TunnelViewModel(this.remoteExplorerService, this.tunnelService), this.environmentService);
			const viewsRegistry = Registry.as<IViewsRegistry>(Extensions.ViewsRegistry);
			if (viewContainer) {
				this.remoteExplorerService.enablePortsFeatures();
				viewsRegistry.registerViews([tunnelPanelDescriptor!], viewContainer);
			}
		} else if (this.environmentService.remoteAuthority) {
			this.contextKeyListener = this.contextKeyService.onDidChangeContext(e => {
				if (e.affectsSome(new Set(forwardedPortsViewEnabled.keys()))) {
					this.enableForwardedPortsView();
				}
			});
		}
	}

	private enableBadgeAndStatusBar() {
		const disposable = Registry.as<IViewsRegistry>(Extensions.ViewsRegistry).onViewsRegistered(e => {
			if (e.find(view => view.views.find(viewDescriptor => viewDescriptor.id === TUNNEL_VIEW_ID))) {
				this._register(Event.debounce(this.remoteExplorerService.tunnelModel.onForwardPort, (_last, e) => e, 50)(() => {
					this.updateActivityBadge();
					this.updateStatusBar();
				}));
				this._register(Event.debounce(this.remoteExplorerService.tunnelModel.onClosePort, (_last, e) => e, 50)(() => {
					this.updateActivityBadge();
					this.updateStatusBar();
				}));

				this.updateActivityBadge();
				this.updateStatusBar();
				disposable.dispose();
			}
		});
	}

	private async updateActivityBadge() {
		this._activityBadge?.dispose();
		if (this.remoteExplorerService.tunnelModel.forwarded.size > 0) {
			this._activityBadge = this.activityService.showViewActivity(TUNNEL_VIEW_ID, {
				badge: new NumberBadge(this.remoteExplorerService.tunnelModel.forwarded.size, n => n === 1 ? nls.localize('1forwardedPort', "1 forwarded port") : nls.localize('nForwardedPorts', "{0} forwarded ports", n))
			});
		}
	}

	private updateStatusBar() {
		if (!this.entryAccessor) {
			this._register(this.entryAccessor = this.statusbarService.addEntry(this.entry, 'status.forwardedPorts', StatusbarAlignment.LEFT, 40));
		} else {
			this.entryAccessor.update(this.entry);
		}
	}

	private get entry(): IStatusbarEntry {
		let tooltip: string;
		const count = this.remoteExplorerService.tunnelModel.forwarded.size + this.remoteExplorerService.tunnelModel.detected.size;
		const text = `${count}`;
		if (count === 0) {
			tooltip = nls.localize('remote.forwardedPorts.statusbarTextNone', "No Ports Forwarded");
		} else {
			const allTunnels = Array.from(this.remoteExplorerService.tunnelModel.forwarded.values());
			allTunnels.push(...Array.from(this.remoteExplorerService.tunnelModel.detected.values()));
			tooltip = nls.localize('remote.forwardedPorts.statusbarTooltip', "Forwarded Ports: {0}",
				allTunnels.map(forwarded => forwarded.remotePort).join(', '));
		}
		return {
			name: nls.localize('status.forwardedPorts', "Forwarded Ports"),
			text: `$(radio-tower) ${text}`,
			ariaLabel: tooltip,
			tooltip,
			command: `${TUNNEL_VIEW_ID}.focus`
		};
	}
}

export class PortRestore implements IWorkbenchContribution {
	constructor(
		@IRemoteExplorerService readonly remoteExplorerService: IRemoteExplorerService,
		@ILogService readonly logService: ILogService
	) {
		if (!this.remoteExplorerService.tunnelModel.environmentTunnelsSet) {
			Event.once(this.remoteExplorerService.tunnelModel.onEnvironmentTunnelsSet)(async () => {
				await this.restore();
			});
		} else {
			this.restore();
		}
	}

	private async restore() {
		this.logService.trace('ForwardedPorts: Doing first restore.');
		return this.remoteExplorerService.restore();
	}
}


export class AutomaticPortForwarding extends Disposable implements IWorkbenchContribution {

	constructor(
		@ITerminalService readonly terminalService: ITerminalService,
		@INotificationService readonly notificationService: INotificationService,
		@IOpenerService readonly openerService: IOpenerService,
		@IExternalUriOpenerService readonly externalOpenerService: IExternalUriOpenerService,
		@IViewsService readonly viewsService: IViewsService,
		@IRemoteExplorerService readonly remoteExplorerService: IRemoteExplorerService,
		@IWorkbenchEnvironmentService readonly environmentService: IWorkbenchEnvironmentService,
		@IContextKeyService readonly contextKeyService: IContextKeyService,
		@IConfigurationService readonly configurationService: IConfigurationService,
		@IDebugService readonly debugService: IDebugService,
		@IRemoteAgentService readonly remoteAgentService: IRemoteAgentService,
		@ITunnelService readonly tunnelService: ITunnelService,
		@IHostService readonly hostService: IHostService,
		@ILogService readonly logService: ILogService
	) {
		super();
		if (!this.environmentService.remoteAuthority) {
			return;
		}

		remoteAgentService.getEnvironment().then(environment => {
			if (environment?.os !== OperatingSystem.Linux) {
				Registry.as<IConfigurationRegistry>(ConfigurationExtensions.Configuration)
					.registerDefaultConfigurations([{ overrides: { 'remote.autoForwardPortsSource': PORT_AUTO_SOURCE_SETTING_OUTPUT } }]);
				this._register(new OutputAutomaticPortForwarding(terminalService, notificationService, openerService, externalOpenerService,
<<<<<<< HEAD
					remoteExplorerService, configurationService, debugService, tunnelService, hostService, logService, () => false));
=======
					remoteExplorerService, configurationService, debugService, tunnelService, remoteAgentService, hostService, logService, contextKeyService, () => false));
>>>>>>> fb5b5533
			} else {
				const useProc = () => (this.configurationService.getValue(PORT_AUTO_SOURCE_SETTING) === PORT_AUTO_SOURCE_SETTING_PROCESS);
				if (useProc()) {
					this._register(new ProcAutomaticPortForwarding(configurationService, remoteExplorerService, notificationService,
						openerService, externalOpenerService, tunnelService, hostService, logService, contextKeyService));
				}
				this._register(new OutputAutomaticPortForwarding(terminalService, notificationService, openerService, externalOpenerService,
<<<<<<< HEAD
					remoteExplorerService, configurationService, debugService, tunnelService, hostService, logService, useProc));
=======
					remoteExplorerService, configurationService, debugService, tunnelService, remoteAgentService, hostService, logService, contextKeyService, useProc));
>>>>>>> fb5b5533
			}
		});
	}
}

class OnAutoForwardedAction extends Disposable {
	private lastNotifyTime: Date;
	private static NOTIFY_COOL_DOWN = 5000; // milliseconds
	private lastNotification: INotificationHandle | undefined;
	private lastShownPort: number | undefined;
	private doActionTunnels: RemoteTunnel[] | undefined;
	private alreadyOpenedOnce: Set<string> = new Set();

	constructor(private readonly notificationService: INotificationService,
		private readonly remoteExplorerService: IRemoteExplorerService,
		private readonly openerService: IOpenerService,
		private readonly externalOpenerService: IExternalUriOpenerService,
		private readonly tunnelService: ITunnelService,
		private readonly hostService: IHostService,
		private readonly logService: ILogService,
		private readonly contextKeyService: IContextKeyService) {
		super();
		this.lastNotifyTime = new Date();
		this.lastNotifyTime.setFullYear(this.lastNotifyTime.getFullYear() - 1);
	}

	public async doAction(tunnels: RemoteTunnel[]): Promise<void> {
		this.logService.trace(`ForwardedPorts: (OnAutoForwardedAction) Starting action for ${tunnels[0]?.tunnelRemotePort}`);
		this.doActionTunnels = tunnels;
		const tunnel = await this.portNumberHeuristicDelay();
		this.logService.trace(`ForwardedPorts: (OnAutoForwardedAction) Heuristic chose ${tunnel?.tunnelRemotePort}`);
		if (tunnel) {
			const allAttributes = await this.remoteExplorerService.tunnelModel.getAttributes([{ port: tunnel.tunnelRemotePort, host: tunnel.tunnelRemoteHost }]);
			const attributes = allAttributes?.get(tunnel.tunnelRemotePort)?.onAutoForward;
			this.logService.trace(`ForwardedPorts: (OnAutoForwardedAction) onAutoForward action is ${attributes}`);
			switch (attributes) {
				case OnPortForward.OpenBrowserOnce: {
					if (this.alreadyOpenedOnce.has(tunnel.localAddress)) {
						break;
					}
					this.alreadyOpenedOnce.add(tunnel.localAddress);
					// Intentionally do not break so that the open browser path can be run.
				}
				case OnPortForward.OpenBrowser: {
					const address = makeAddress(tunnel.tunnelRemoteHost, tunnel.tunnelRemotePort);
					await OpenPortInBrowserAction.run(this.remoteExplorerService.tunnelModel, this.openerService, address);
					break;
				}
				case OnPortForward.OpenPreview: {
					const address = makeAddress(tunnel.tunnelRemoteHost, tunnel.tunnelRemotePort);
					await OpenPortInPreviewAction.run(this.remoteExplorerService.tunnelModel, this.openerService, this.externalOpenerService, address);
					break;
				}
				case OnPortForward.Silent: break;
				default: {
					const elapsed = new Date().getTime() - this.lastNotifyTime.getTime();
					this.logService.trace(`ForwardedPorts: (OnAutoForwardedAction) time elapsed since last notification ${elapsed} ms`);
					if (elapsed > OnAutoForwardedAction.NOTIFY_COOL_DOWN) {
						await this.showNotification(tunnel);
					}
				}
			}
		}
	}

	public hide(removedPorts: number[]) {
		if (this.doActionTunnels) {
			this.doActionTunnels = this.doActionTunnels.filter(value => !removedPorts.includes(value.tunnelRemotePort));
		}
		if (this.lastShownPort && removedPorts.indexOf(this.lastShownPort) >= 0) {
			this.lastNotification?.close();
		}
	}

	private newerTunnel: RemoteTunnel | undefined;
	private async portNumberHeuristicDelay(): Promise<RemoteTunnel | undefined> {
		this.logService.trace(`ForwardedPorts: (OnAutoForwardedAction) Starting heuristic delay`);
		if (!this.doActionTunnels || this.doActionTunnels.length === 0) {
			return;
		}
		this.doActionTunnels = this.doActionTunnels.sort((a, b) => a.tunnelRemotePort - b.tunnelRemotePort);
		const firstTunnel = this.doActionTunnels.shift()!;
		// Heuristic.
		if (firstTunnel.tunnelRemotePort % 1000 === 0) {
			this.logService.trace(`ForwardedPorts: (OnAutoForwardedAction) Heuristic chose tunnel because % 1000: ${firstTunnel.tunnelRemotePort}`);
			this.newerTunnel = firstTunnel;
			return firstTunnel;
			// 9229 is the node inspect port
		} else if (firstTunnel.tunnelRemotePort < 10000 && firstTunnel.tunnelRemotePort !== 9229) {
			this.logService.trace(`ForwardedPorts: (OnAutoForwardedAction) Heuristic chose tunnel because < 10000: ${firstTunnel.tunnelRemotePort}`);
			this.newerTunnel = firstTunnel;
			return firstTunnel;
		}

		this.logService.trace(`ForwardedPorts: (OnAutoForwardedAction) Waiting for "better" tunnel than ${firstTunnel.tunnelRemotePort}`);
		this.newerTunnel = undefined;
		return new Promise(resolve => {
			setTimeout(() => {
				if (this.newerTunnel) {
					resolve(undefined);
				} else if (this.doActionTunnels?.includes(firstTunnel)) {
					resolve(firstTunnel);
				} else {
					resolve(undefined);
				}
			}, 3000);
		});
	}

	private basicMessage(tunnel: RemoteTunnel) {
		return nls.localize('remote.tunnelsView.automaticForward', "Your application running on port {0} is available.  ",
			tunnel.tunnelRemotePort);
	}

	private linkMessage() {
		return nls.localize(
			{ key: 'remote.tunnelsView.notificationLink2', comment: ['[See all forwarded ports]({0}) is a link. Only translate `See all forwarded ports`. Do not change brackets and parentheses or {0}'] },
			"[See all forwarded ports]({0})", `command:${TunnelPanel.ID}.focus`);
	}

	private async showNotification(tunnel: RemoteTunnel) {
		if (!await this.hostService.hadLastFocus()) {
			return;
		}

		this.lastNotification?.close();
		let message = this.basicMessage(tunnel);
		const choices = [this.openBrowserChoice(tunnel)];
		if (!isWeb || openPreviewEnabledContext.getValue(this.contextKeyService)) {
			choices.push(this.openPreviewChoice(tunnel));
		}

		if ((tunnel.tunnelLocalPort !== tunnel.tunnelRemotePort) && this.tunnelService.canElevate && this.tunnelService.isPortPrivileged(tunnel.tunnelRemotePort)) {
			// Privileged ports are not on Windows, so it's safe to use "superuser"
			message += nls.localize('remote.tunnelsView.elevationMessage', "You'll need to run as superuser to use port {0} locally.  ", tunnel.tunnelRemotePort);
			choices.unshift(this.elevateChoice(tunnel));
		}

		message += this.linkMessage();

		this.lastNotification = this.notificationService.prompt(Severity.Info, message, choices, { neverShowAgain: { id: 'remote.tunnelsView.autoForwardNeverShow', isSecondary: true } });
		this.lastShownPort = tunnel.tunnelRemotePort;
		this.lastNotifyTime = new Date();
		this.lastNotification.onDidClose(() => {
			this.lastNotification = undefined;
			this.lastShownPort = undefined;
		});
	}

	private openBrowserChoice(tunnel: RemoteTunnel): IPromptChoice {
		const address = makeAddress(tunnel.tunnelRemoteHost, tunnel.tunnelRemotePort);
		return {
			label: OpenPortInBrowserAction.LABEL,
			run: () => OpenPortInBrowserAction.run(this.remoteExplorerService.tunnelModel, this.openerService, address)
		};
	}

	private openPreviewChoice(tunnel: RemoteTunnel): IPromptChoice {
		const address = makeAddress(tunnel.tunnelRemoteHost, tunnel.tunnelRemotePort);
		return {
			label: OpenPortInPreviewAction.LABEL,
			run: () => OpenPortInPreviewAction.run(this.remoteExplorerService.tunnelModel, this.openerService, this.externalOpenerService, address)
		};
	}

	private elevateChoice(tunnel: RemoteTunnel): IPromptChoice {
		return {
			// Privileged ports are not on Windows, so it's ok to stick to just "sudo".
			label: nls.localize('remote.tunnelsView.elevationButton', "Use Port {0} as Sudo...", tunnel.tunnelRemotePort),
			run: async () => {
				await this.remoteExplorerService.close({ host: tunnel.tunnelRemoteHost, port: tunnel.tunnelRemotePort });
				const newTunnel = await this.remoteExplorerService.forward({
					remote: { host: tunnel.tunnelRemoteHost, port: tunnel.tunnelRemotePort },
					local: tunnel.tunnelRemotePort,
					elevateIfNeeded: true,
					source: AutoTunnelSource
				});
				if (!newTunnel) {
					return;
				}
				this.lastNotification?.close();
				this.lastShownPort = newTunnel.tunnelRemotePort;
				this.lastNotification = this.notificationService.prompt(Severity.Info,
					this.basicMessage(newTunnel) + this.linkMessage(),
					[this.openBrowserChoice(newTunnel), this.openPreviewChoice(tunnel)],
					{ neverShowAgain: { id: 'remote.tunnelsView.autoForwardNeverShow', isSecondary: true } });
				this.lastNotification.onDidClose(() => {
					this.lastNotification = undefined;
					this.lastShownPort = undefined;
				});
			}
		};
	}
}

class OutputAutomaticPortForwarding extends Disposable {
	private portsFeatures?: IDisposable;
	private urlFinder?: UrlFinder;
	private notifier: OnAutoForwardedAction;

	constructor(
		private readonly terminalService: ITerminalService,
		readonly notificationService: INotificationService,
		readonly openerService: IOpenerService,
		readonly externalOpenerService: IExternalUriOpenerService,
		private readonly remoteExplorerService: IRemoteExplorerService,
		private readonly configurationService: IConfigurationService,
		private readonly debugService: IDebugService,
		readonly tunnelService: ITunnelService,
		readonly hostService: IHostService,
		readonly logService: ILogService,
		readonly contextKeyService: IContextKeyService,
		readonly privilegedOnly: () => boolean
	) {
		super();
		this.notifier = new OnAutoForwardedAction(notificationService, remoteExplorerService, openerService, externalOpenerService, tunnelService, hostService, logService, contextKeyService);
		this._register(configurationService.onDidChangeConfiguration((e) => {
			if (e.affectsConfiguration(PORT_AUTO_FORWARD_SETTING)) {
				this.tryStartStopUrlFinder();
			}
		}));

		this.portsFeatures = this._register(this.remoteExplorerService.onEnabledPortsFeatures(() => {
			this.tryStartStopUrlFinder();
		}));
		this.tryStartStopUrlFinder();
	}

	private tryStartStopUrlFinder() {
		if (this.configurationService.getValue(PORT_AUTO_FORWARD_SETTING)) {
			this.startUrlFinder();
		} else {
			this.stopUrlFinder();
		}
	}

	private startUrlFinder() {
		if (!this.urlFinder && !this.remoteExplorerService.portsFeaturesEnabled) {
			return;
		}
		this.portsFeatures?.dispose();
		this.urlFinder = this._register(new UrlFinder(this.terminalService, this.debugService));
		this._register(this.urlFinder.onDidMatchLocalUrl(async (localUrl) => {
			if (mapHasAddressLocalhostOrAllInterfaces(this.remoteExplorerService.tunnelModel.detected, localUrl.host, localUrl.port)) {
				return;
			}
			const attributes = (await this.remoteExplorerService.tunnelModel.getAttributes([localUrl]))?.get(localUrl.port);
			if (attributes?.onAutoForward === OnPortForward.Ignore) {
				return;
			}
			if (this.privilegedOnly() && !this.tunnelService.isPortPrivileged(localUrl.port)) {
				return;
			}
			const forwarded = await this.remoteExplorerService.forward({ remote: localUrl, source: AutoTunnelSource }, attributes ?? null);
			if (forwarded) {
				this.notifier.doAction([forwarded]);
			}
		}));
	}

	private stopUrlFinder() {
		if (this.urlFinder) {
			this.urlFinder.dispose();
			this.urlFinder = undefined;
		}
	}
}

class ProcAutomaticPortForwarding extends Disposable {
	private candidateListener: IDisposable | undefined;
	private autoForwarded: Set<string> = new Set();
	private notifiedOnly: Set<string> = new Set();
	private notifier: OnAutoForwardedAction;
	private initialCandidates: Set<string> = new Set();
	private portsFeatures: IDisposable | undefined;

	constructor(
		private readonly configurationService: IConfigurationService,
		readonly remoteExplorerService: IRemoteExplorerService,
		readonly notificationService: INotificationService,
		readonly openerService: IOpenerService,
		readonly externalOpenerService: IExternalUriOpenerService,
		readonly tunnelService: ITunnelService,
		readonly hostService: IHostService,
		readonly logService: ILogService,
		readonly contextKeyService: IContextKeyService,
	) {
		super();
		this.notifier = new OnAutoForwardedAction(notificationService, remoteExplorerService, openerService, externalOpenerService, tunnelService, hostService, logService, contextKeyService);
		this.initialize();
	}

	private async initialize() {
		if (!this.remoteExplorerService.tunnelModel.environmentTunnelsSet) {
			await new Promise<void>(resolve => this.remoteExplorerService.tunnelModel.onEnvironmentTunnelsSet(() => resolve()));
		}

		this._register(this.configurationService.onDidChangeConfiguration(async (e) => {
			if (e.affectsConfiguration(PORT_AUTO_FORWARD_SETTING)) {
				await this.startStopCandidateListener();
			}
		}));

		this.portsFeatures = this._register(this.remoteExplorerService.onEnabledPortsFeatures(async () => {
			await this.startStopCandidateListener();
		}));

		this.startStopCandidateListener();
	}

	private async startStopCandidateListener() {
		if (this.configurationService.getValue(PORT_AUTO_FORWARD_SETTING)) {
			await this.startCandidateListener();
		} else {
			this.stopCandidateListener();
		}
	}

	private stopCandidateListener() {
		if (this.candidateListener) {
			this.candidateListener.dispose();
			this.candidateListener = undefined;
		}
	}

	private async startCandidateListener() {
		if (this.candidateListener || !this.remoteExplorerService.portsFeaturesEnabled) {
			return;
		}
		this.portsFeatures?.dispose();

		// Capture list of starting candidates so we don't auto forward them later.
		await this.setInitialCandidates();

		// Need to check the setting again, since it may have changed while we waited for the initial candidates to be set.
		if (this.configurationService.getValue(PORT_AUTO_FORWARD_SETTING)) {
			this.candidateListener = this._register(this.remoteExplorerService.tunnelModel.onCandidatesChanged(this.handleCandidateUpdate, this));
		}
	}

	private async setInitialCandidates() {
		let startingCandidates = this.remoteExplorerService.tunnelModel.candidatesOrUndefined;
		if (!startingCandidates) {
			await new Promise<void>(resolve => this.remoteExplorerService.tunnelModel.onCandidatesChanged(() => resolve()));
			startingCandidates = this.remoteExplorerService.tunnelModel.candidates;
		}

		for (const value of startingCandidates) {
			this.initialCandidates.add(makeAddress(value.host, value.port));
		}
	}

	private async forwardCandidates(): Promise<RemoteTunnel[] | undefined> {
		let attributes: Map<number, Attributes> | undefined;
		const allTunnels: RemoteTunnel[] = [];
		for (const value of this.remoteExplorerService.tunnelModel.candidates) {
			if (!value.detail) {
				continue;
			}

			const address = makeAddress(value.host, value.port);
			if (this.initialCandidates.has(address)) {
				continue;
			}
			if (this.notifiedOnly.has(address) || this.autoForwarded.has(address)) {
				continue;
			}
			const alreadyForwarded = mapHasAddressLocalhostOrAllInterfaces(this.remoteExplorerService.tunnelModel.forwarded, value.host, value.port);
			if (mapHasAddressLocalhostOrAllInterfaces(this.remoteExplorerService.tunnelModel.detected, value.host, value.port)) {
				continue;
			}

			if (!attributes) {
				attributes = await this.remoteExplorerService.tunnelModel.getAttributes(this.remoteExplorerService.tunnelModel.candidates);
			}

			const portAttributes = attributes?.get(value.port);
			if (portAttributes?.onAutoForward === OnPortForward.Ignore) {
				continue;
			}
			const forwarded = await this.remoteExplorerService.forward({ remote: value, source: AutoTunnelSource }, portAttributes ?? null);
			if (!alreadyForwarded && forwarded) {
				this.autoForwarded.add(address);
			} else if (forwarded) {
				this.notifiedOnly.add(address);
			}
			if (forwarded) {
				allTunnels.push(forwarded);
			}
		}
		if (allTunnels.length === 0) {
			return undefined;
		}
		return allTunnels;
	}

	private async handleCandidateUpdate(removed: Map<string, { host: string; port: number }>) {
		const removedPorts: number[] = [];
		for (const removedPort of removed) {
			const key = removedPort[0];
			const value = removedPort[1];
			if (this.autoForwarded.has(key)) {
				await this.remoteExplorerService.close(value);
				this.autoForwarded.delete(key);
				removedPorts.push(value.port);
			} else if (this.notifiedOnly.has(key)) {
				this.notifiedOnly.delete(key);
				removedPorts.push(value.port);
			} else if (this.initialCandidates.has(key)) {
				this.initialCandidates.delete(key);
			}
		}

		if (removedPorts.length > 0) {
			await this.notifier.hide(removedPorts);
		}

		const tunnels = await this.forwardCandidates();
		if (tunnels) {
			await this.notifier.doAction(tunnels);
		}
	}
}<|MERGE_RESOLUTION|>--- conflicted
+++ resolved
@@ -199,11 +199,7 @@
 				Registry.as<IConfigurationRegistry>(ConfigurationExtensions.Configuration)
 					.registerDefaultConfigurations([{ overrides: { 'remote.autoForwardPortsSource': PORT_AUTO_SOURCE_SETTING_OUTPUT } }]);
 				this._register(new OutputAutomaticPortForwarding(terminalService, notificationService, openerService, externalOpenerService,
-<<<<<<< HEAD
-					remoteExplorerService, configurationService, debugService, tunnelService, hostService, logService, () => false));
-=======
-					remoteExplorerService, configurationService, debugService, tunnelService, remoteAgentService, hostService, logService, contextKeyService, () => false));
->>>>>>> fb5b5533
+					remoteExplorerService, configurationService, debugService, tunnelService, hostService, logService, contextKeyService, () => false));
 			} else {
 				const useProc = () => (this.configurationService.getValue(PORT_AUTO_SOURCE_SETTING) === PORT_AUTO_SOURCE_SETTING_PROCESS);
 				if (useProc()) {
@@ -211,11 +207,7 @@
 						openerService, externalOpenerService, tunnelService, hostService, logService, contextKeyService));
 				}
 				this._register(new OutputAutomaticPortForwarding(terminalService, notificationService, openerService, externalOpenerService,
-<<<<<<< HEAD
-					remoteExplorerService, configurationService, debugService, tunnelService, hostService, logService, useProc));
-=======
-					remoteExplorerService, configurationService, debugService, tunnelService, remoteAgentService, hostService, logService, contextKeyService, useProc));
->>>>>>> fb5b5533
+					remoteExplorerService, configurationService, debugService, tunnelService, hostService, logService, contextKeyService, useProc));
 			}
 		});
 	}
